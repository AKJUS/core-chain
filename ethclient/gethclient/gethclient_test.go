// Copyright 2021 The go-ethereum Authors
// This file is part of the go-ethereum library.
//
// The go-ethereum library is free software: you can redistribute it and/or modify
// it under the terms of the GNU Lesser General Public License as published by
// the Free Software Foundation, either version 3 of the License, or
// (at your option) any later version.
//
// The go-ethereum library is distributed in the hope that it will be useful,
// but WITHOUT ANY WARRANTY; without even the implied warranty of
// MERCHANTABILITY or FITNESS FOR A PARTICULAR PURPOSE. See the
// GNU Lesser General Public License for more details.
//
// You should have received a copy of the GNU Lesser General Public License
// along with the go-ethereum library. If not, see <http://www.gnu.org/licenses/>.

package gethclient

import (
	"bytes"
	"context"
	"encoding/json"
	"math/big"
	"testing"

	"github.com/ethereum/go-ethereum"
	"github.com/ethereum/go-ethereum/common"
	"github.com/ethereum/go-ethereum/consensus/ethash"
	"github.com/ethereum/go-ethereum/core"
	"github.com/ethereum/go-ethereum/core/types"
	"github.com/ethereum/go-ethereum/crypto"
	"github.com/ethereum/go-ethereum/eth"
	"github.com/ethereum/go-ethereum/eth/ethconfig"
	"github.com/ethereum/go-ethereum/eth/filters"
	"github.com/ethereum/go-ethereum/ethclient"
	"github.com/ethereum/go-ethereum/node"
	"github.com/ethereum/go-ethereum/params"
	"github.com/ethereum/go-ethereum/rpc"
)

var (
	testKey, _  = crypto.HexToECDSA("b71c71a67e1177ad4e901695e1b4b9ee17ae16c6668d313eac2f96dbcda3f291")
	testAddr    = crypto.PubkeyToAddress(testKey.PublicKey)
	testSlot    = common.HexToHash("0xdeadbeef")
	testValue   = crypto.Keccak256Hash(testSlot[:])
	testBalance = big.NewInt(2e15)
)

func newTestBackend(t *testing.T) (*node.Node, []*types.Block) {
	// Generate test chain.
	genesis, blocks := generateTestChain()
	// Create node
	n, err := node.New(&node.Config{})
	if err != nil {
		t.Fatalf("can't create new node: %v", err)
	}
	// Create Ethereum Service
	config := &ethconfig.Config{Genesis: genesis}
	ethservice, err := eth.New(n, config)
	if err != nil {
		t.Fatalf("can't create new ethereum service: %v", err)
	}
	filterSystem := filters.NewFilterSystem(ethservice.APIBackend, filters.Config{})
	n.RegisterAPIs([]rpc.API{{
		Namespace: "eth",
		Service:   filters.NewFilterAPI(filterSystem, false),
	}})

	// Import the test chain.
	if err := n.Start(); err != nil {
		t.Fatalf("can't start test node: %v", err)
	}
	if _, err := ethservice.BlockChain().InsertChain(blocks[1:]); err != nil {
		t.Fatalf("can't import test blocks: %v", err)
	}
	return n, blocks
}

func generateTestChain() (*core.Genesis, []*types.Block) {
	genesis := &core.Genesis{
<<<<<<< HEAD
		Config:    config,
=======
		Config:    params.AllEthashProtocolChanges,
>>>>>>> bed84606
		Alloc:     core.GenesisAlloc{testAddr: {Balance: testBalance, Storage: map[common.Hash]common.Hash{testSlot: testValue}}},
		ExtraData: []byte("test genesis"),
		Timestamp: 9000,
	}
	generate := func(i int, g *core.BlockGen) {
		g.OffsetTime(5)
		g.SetExtra([]byte("test"))
	}
	_, blocks, _ := core.GenerateChainWithGenesis(genesis, ethash.NewFaker(), 1, generate)
	blocks = append([]*types.Block{genesis.ToBlock()}, blocks...)
	return genesis, blocks
}

func TestGethClient(t *testing.T) {
	backend, _ := newTestBackend(t)
	client := backend.Attach()
	defer backend.Close()
	defer client.Close()

	tests := []struct {
		name string
		test func(t *testing.T)
	}{
		{
			"TestGetProof",
			func(t *testing.T) { testGetProof(t, client) },
		}, {
			"TestGetProofCanonicalizeKeys",
			func(t *testing.T) { testGetProofCanonicalizeKeys(t, client) },
		}, {
			"TestGCStats",
			func(t *testing.T) { testGCStats(t, client) },
		}, {
			"TestMemStats",
			func(t *testing.T) { testMemStats(t, client) },
		}, {
			"TestGetNodeInfo",
			func(t *testing.T) { testGetNodeInfo(t, client) },
		}, {
			"TestSubscribePendingTxHashes",
			func(t *testing.T) { testSubscribePendingTransactions(t, client) },
		}, {
			"TestSubscribePendingTxs",
			func(t *testing.T) { testSubscribeFullPendingTransactions(t, client) },
		}, {
			"TestCallContract",
			func(t *testing.T) { testCallContract(t, client) },
		}, {
			"TestCallContractWithBlockOverrides",
			func(t *testing.T) { testCallContractWithBlockOverrides(t, client) },
		},
		// The testaccesslist is a bit time-sensitive: the newTestBackend imports
		// one block. The `testAcessList` fails if the miner has not yet created a
		// new pending-block after the import event.
		// Hence: this test should be last, execute the tests serially.
		{
			"TestAccessList",
			func(t *testing.T) { testAccessList(t, client) },
		}, {
			"TestSetHead",
			func(t *testing.T) { testSetHead(t, client) },
		},
	}
	for _, tt := range tests {
		t.Run(tt.name, tt.test)
	}
}

func testAccessList(t *testing.T, client *rpc.Client) {
	ec := New(client)
	// Test transfer
	msg := ethereum.CallMsg{
		From:     testAddr,
		To:       &common.Address{},
		Gas:      21000,
		GasPrice: big.NewInt(params.InitialBaseFee),
		Value:    big.NewInt(1),
	}
	al, gas, vmErr, err := ec.CreateAccessList(context.Background(), msg)
	if err != nil {
		t.Fatalf("unexpected error: %v", err)
	}
	if vmErr != "" {
		t.Fatalf("unexpected vm error: %v", vmErr)
	}
	if gas != 21000 {
		t.Fatalf("unexpected gas used: %v", gas)
	}
	if len(*al) != 0 {
		t.Fatalf("unexpected length of accesslist: %v", len(*al))
	}
	// Test reverting transaction
	msg = ethereum.CallMsg{
		From:     testAddr,
		To:       nil,
		Gas:      100000,
		GasPrice: big.NewInt(1000000000),
		Value:    big.NewInt(1),
		Data:     common.FromHex("0x608060806080608155fd"),
	}
	al, gas, vmErr, err = ec.CreateAccessList(context.Background(), msg)
	if err != nil {
		t.Fatalf("unexpected error: %v", err)
	}
	if vmErr == "" {
		t.Fatalf("wanted vmErr, got none")
	}
	if gas == 21000 {
		t.Fatalf("unexpected gas used: %v", gas)
	}
	if len(*al) != 1 || al.StorageKeys() != 1 {
		t.Fatalf("unexpected length of accesslist: %v", len(*al))
	}
	// address changes between calls, so we can't test for it.
	if (*al)[0].Address == common.HexToAddress("0x0") {
		t.Fatalf("unexpected address: %v", (*al)[0].Address)
	}
	if (*al)[0].StorageKeys[0] != common.HexToHash("0x0000000000000000000000000000000000000000000000000000000000000081") {
		t.Fatalf("unexpected storage key: %v", (*al)[0].StorageKeys[0])
	}
}

func testGetProof(t *testing.T, client *rpc.Client) {
	ec := New(client)
	ethcl := ethclient.NewClient(client)
	result, err := ec.GetProof(context.Background(), testAddr, []string{testSlot.String()}, nil)
	if err != nil {
		t.Fatal(err)
	}
	if !bytes.Equal(result.Address[:], testAddr[:]) {
		t.Fatalf("unexpected address, want: %v got: %v", testAddr, result.Address)
	}
	// test nonce
	nonce, _ := ethcl.NonceAt(context.Background(), result.Address, nil)
	if result.Nonce != nonce {
		t.Fatalf("invalid nonce, want: %v got: %v", nonce, result.Nonce)
	}
	// test balance
	balance, _ := ethcl.BalanceAt(context.Background(), result.Address, nil)
	if result.Balance.Cmp(balance) != 0 {
		t.Fatalf("invalid balance, want: %v got: %v", balance, result.Balance)
	}
<<<<<<< HEAD
=======

>>>>>>> bed84606
	// test storage
	if len(result.StorageProof) != 1 {
		t.Fatalf("invalid storage proof, want 1 proof, got %v proof(s)", len(result.StorageProof))
	}
	proof := result.StorageProof[0]
	slotValue, _ := ethcl.StorageAt(context.Background(), testAddr, testSlot, nil)
	if !bytes.Equal(slotValue, proof.Value.Bytes()) {
		t.Fatalf("invalid storage proof value, want: %v, got: %v", slotValue, proof.Value.Bytes())
	}
	if proof.Key != testSlot.String() {
<<<<<<< HEAD
		t.Fatalf("invalid storage proof key, want: %v, got: %v", testSlot.String(), proof.Key)
	}

=======
		t.Fatalf("invalid storage proof key, want: %q, got: %q", testSlot.String(), proof.Key)
	}
}

func testGetProofCanonicalizeKeys(t *testing.T, client *rpc.Client) {
	ec := New(client)

	// Tests with non-canon input for storage keys.
	// Here we check that the storage key is canonicalized.
	result, err := ec.GetProof(context.Background(), testAddr, []string{"0x0dEadbeef"}, nil)
	if err != nil {
		t.Fatal(err)
	}
	if result.StorageProof[0].Key != "0xdeadbeef" {
		t.Fatalf("wrong storage key encoding in proof: %q", result.StorageProof[0].Key)
	}
	if result, err = ec.GetProof(context.Background(), testAddr, []string{"0x000deadbeef"}, nil); err != nil {
		t.Fatal(err)
	}
	if result.StorageProof[0].Key != "0xdeadbeef" {
		t.Fatalf("wrong storage key encoding in proof: %q", result.StorageProof[0].Key)
	}

	// If the requested storage key is 32 bytes long, it will be returned as is.
	hashSizedKey := "0x00000000000000000000000000000000000000000000000000000000deadbeef"
	result, err = ec.GetProof(context.Background(), testAddr, []string{hashSizedKey}, nil)
	if err != nil {
		t.Fatal(err)
	}
	if result.StorageProof[0].Key != hashSizedKey {
		t.Fatalf("wrong storage key encoding in proof: %q", result.StorageProof[0].Key)
	}
>>>>>>> bed84606
}

func testGCStats(t *testing.T, client *rpc.Client) {
	ec := New(client)
	_, err := ec.GCStats(context.Background())
	if err != nil {
		t.Fatal(err)
	}
}

func testMemStats(t *testing.T, client *rpc.Client) {
	ec := New(client)
	stats, err := ec.MemStats(context.Background())
	if err != nil {
		t.Fatal(err)
	}
	if stats.Alloc == 0 {
		t.Fatal("Invalid mem stats retrieved")
	}
}

func testGetNodeInfo(t *testing.T, client *rpc.Client) {
	ec := New(client)
	info, err := ec.GetNodeInfo(context.Background())
	if err != nil {
		t.Fatal(err)
	}

	if info.Name == "" {
		t.Fatal("Invalid node info retrieved")
	}
}

func testSetHead(t *testing.T, client *rpc.Client) {
	ec := New(client)
	err := ec.SetHead(context.Background(), big.NewInt(0))
	if err != nil {
		t.Fatal(err)
	}
}

func testSubscribePendingTransactions(t *testing.T, client *rpc.Client) {
	ec := New(client)
	ethcl := ethclient.NewClient(client)
	// Subscribe to Transactions
	ch := make(chan common.Hash)
	ec.SubscribePendingTransactions(context.Background(), ch)
	// Send a transaction
	chainID, err := ethcl.ChainID(context.Background())
	if err != nil {
		t.Fatal(err)
	}
	// Create transaction
	tx := types.NewTransaction(0, common.Address{1}, big.NewInt(1), 22000, big.NewInt(1), nil)
	signer := types.LatestSignerForChainID(chainID)
	signature, err := crypto.Sign(signer.Hash(tx).Bytes(), testKey)
	if err != nil {
		t.Fatal(err)
	}
	signedTx, err := tx.WithSignature(signer, signature)
	if err != nil {
		t.Fatal(err)
	}
	// Send transaction
	err = ethcl.SendTransaction(context.Background(), signedTx)
	if err != nil {
		t.Fatal(err)
	}
	// Check that the transaction was sent over the channel
	hash := <-ch
	if hash != signedTx.Hash() {
		t.Fatalf("Invalid tx hash received, got %v, want %v", hash, signedTx.Hash())
	}
}

func testSubscribeFullPendingTransactions(t *testing.T, client *rpc.Client) {
	ec := New(client)
	ethcl := ethclient.NewClient(client)
	// Subscribe to Transactions
	ch := make(chan *types.Transaction)
	ec.SubscribeFullPendingTransactions(context.Background(), ch)
	// Send a transaction
	chainID, err := ethcl.ChainID(context.Background())
	if err != nil {
		t.Fatal(err)
	}
	// Create transaction
	tx := types.NewTransaction(1, common.Address{1}, big.NewInt(1), 22000, big.NewInt(1), nil)
	signer := types.LatestSignerForChainID(chainID)
	signature, err := crypto.Sign(signer.Hash(tx).Bytes(), testKey)
	if err != nil {
		t.Fatal(err)
	}
	signedTx, err := tx.WithSignature(signer, signature)
	if err != nil {
		t.Fatal(err)
	}
	// Send transaction
	err = ethcl.SendTransaction(context.Background(), signedTx)
	if err != nil {
		t.Fatal(err)
	}
	// Check that the transaction was sent over the channel
	tx = <-ch
	if tx.Hash() != signedTx.Hash() {
		t.Fatalf("Invalid tx hash received, got %v, want %v", tx.Hash(), signedTx.Hash())
	}
}

func testCallContract(t *testing.T, client *rpc.Client) {
	ec := New(client)
	msg := ethereum.CallMsg{
		From:     testAddr,
		To:       &common.Address{},
		Gas:      21000,
		GasPrice: big.NewInt(1000000000),
		Value:    big.NewInt(1),
	}
	// CallContract without override
	if _, err := ec.CallContract(context.Background(), msg, big.NewInt(0), nil); err != nil {
		t.Fatalf("unexpected error: %v", err)
	}
	// CallContract with override
	override := OverrideAccount{
		Nonce: 1,
	}
	mapAcc := make(map[common.Address]OverrideAccount)
	mapAcc[testAddr] = override
	if _, err := ec.CallContract(context.Background(), msg, big.NewInt(0), &mapAcc); err != nil {
		t.Fatalf("unexpected error: %v", err)
	}
}

func TestOverrideAccountMarshal(t *testing.T) {
	om := map[common.Address]OverrideAccount{
		{0x11}: {
			// Zero-valued nonce is not overriddden, but simply dropped by the encoder.
			Nonce: 0,
		},
		{0xaa}: {
			Nonce: 5,
		},
		{0xbb}: {
			Code: []byte{1},
		},
		{0xcc}: {
			// 'code', 'balance', 'state' should be set when input is
			// a non-nil but empty value.
			Code:    []byte{},
			Balance: big.NewInt(0),
			State:   map[common.Hash]common.Hash{},
			// For 'stateDiff' the behavior is different, empty map
			// is ignored because it makes no difference.
			StateDiff: map[common.Hash]common.Hash{},
		},
	}

	marshalled, err := json.MarshalIndent(&om, "", "  ")
	if err != nil {
		t.Fatalf("unexpected error: %v", err)
	}

	expected := `{
  "0x1100000000000000000000000000000000000000": {},
  "0xaa00000000000000000000000000000000000000": {
    "nonce": "0x5"
  },
  "0xbb00000000000000000000000000000000000000": {
    "code": "0x01"
  },
  "0xcc00000000000000000000000000000000000000": {
    "code": "0x",
    "balance": "0x0",
    "state": {}
  }
}`

	if string(marshalled) != expected {
		t.Error("wrong output:", string(marshalled))
		t.Error("want:", expected)
	}
}

func TestBlockOverridesMarshal(t *testing.T) {
	for i, tt := range []struct {
		bo   BlockOverrides
		want string
	}{
		{
			bo:   BlockOverrides{},
			want: `{}`,
		},
		{
			bo: BlockOverrides{
				Coinbase: common.HexToAddress("0x1111111111111111111111111111111111111111"),
			},
			want: `{"coinbase":"0x1111111111111111111111111111111111111111"}`,
		},
		{
			bo: BlockOverrides{
				Number:     big.NewInt(1),
				Difficulty: big.NewInt(2),
				Time:       3,
				GasLimit:   4,
				BaseFee:    big.NewInt(5),
			},
			want: `{"number":"0x1","difficulty":"0x2","time":"0x3","gasLimit":"0x4","baseFee":"0x5"}`,
		},
	} {
		marshalled, err := json.Marshal(&tt.bo)
		if err != nil {
			t.Fatalf("unexpected error: %v", err)
		}
		if string(marshalled) != tt.want {
			t.Errorf("Testcase #%d failed. expected\n%s\ngot\n%s", i, tt.want, string(marshalled))
		}
	}
}

func testCallContractWithBlockOverrides(t *testing.T, client *rpc.Client) {
	ec := New(client)
	msg := ethereum.CallMsg{
		From:     testAddr,
		To:       &common.Address{},
		Gas:      50000,
		GasPrice: big.NewInt(1000000000),
		Value:    big.NewInt(1),
	}
	override := OverrideAccount{
		// Returns coinbase address.
		Code: common.FromHex("0x41806000526014600cf3"),
	}
	mapAcc := make(map[common.Address]OverrideAccount)
	mapAcc[common.Address{}] = override
	res, err := ec.CallContract(context.Background(), msg, big.NewInt(0), &mapAcc)
	if err != nil {
		t.Fatalf("unexpected error: %v", err)
	}
	if !bytes.Equal(res, common.FromHex("0x0000000000000000000000000000000000000000")) {
		t.Fatalf("unexpected result: %x", res)
	}

	// Now test with block overrides
	bo := BlockOverrides{
		Coinbase: common.HexToAddress("0x1111111111111111111111111111111111111111"),
	}
	res, err = ec.CallContractWithBlockOverrides(context.Background(), msg, big.NewInt(0), &mapAcc, bo)
	if err != nil {
		t.Fatalf("unexpected error: %v", err)
	}
	if !bytes.Equal(res, common.FromHex("0x1111111111111111111111111111111111111111")) {
		t.Fatalf("unexpected result: %x", res)
	}
}<|MERGE_RESOLUTION|>--- conflicted
+++ resolved
@@ -63,7 +63,7 @@
 	filterSystem := filters.NewFilterSystem(ethservice.APIBackend, filters.Config{})
 	n.RegisterAPIs([]rpc.API{{
 		Namespace: "eth",
-		Service:   filters.NewFilterAPI(filterSystem, false),
+		Service:   filters.NewFilterAPI(filterSystem, false, false),
 	}})
 
 	// Import the test chain.
@@ -78,11 +78,7 @@
 
 func generateTestChain() (*core.Genesis, []*types.Block) {
 	genesis := &core.Genesis{
-<<<<<<< HEAD
-		Config:    config,
-=======
 		Config:    params.AllEthashProtocolChanges,
->>>>>>> bed84606
 		Alloc:     core.GenesisAlloc{testAddr: {Balance: testBalance, Storage: map[common.Hash]common.Hash{testSlot: testValue}}},
 		ExtraData: []byte("test genesis"),
 		Timestamp: 9000,
@@ -225,10 +221,7 @@
 	if result.Balance.Cmp(balance) != 0 {
 		t.Fatalf("invalid balance, want: %v got: %v", balance, result.Balance)
 	}
-<<<<<<< HEAD
-=======
-
->>>>>>> bed84606
+
 	// test storage
 	if len(result.StorageProof) != 1 {
 		t.Fatalf("invalid storage proof, want 1 proof, got %v proof(s)", len(result.StorageProof))
@@ -239,11 +232,6 @@
 		t.Fatalf("invalid storage proof value, want: %v, got: %v", slotValue, proof.Value.Bytes())
 	}
 	if proof.Key != testSlot.String() {
-<<<<<<< HEAD
-		t.Fatalf("invalid storage proof key, want: %v, got: %v", testSlot.String(), proof.Key)
-	}
-
-=======
 		t.Fatalf("invalid storage proof key, want: %q, got: %q", testSlot.String(), proof.Key)
 	}
 }
@@ -276,7 +264,6 @@
 	if result.StorageProof[0].Key != hashSizedKey {
 		t.Fatalf("wrong storage key encoding in proof: %q", result.StorageProof[0].Key)
 	}
->>>>>>> bed84606
 }
 
 func testGCStats(t *testing.T, client *rpc.Client) {
