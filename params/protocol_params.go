// Copyright 2015 The go-ethereum Authors
// This file is part of the go-ethereum library.
//
// The go-ethereum library is free software: you can redistribute it and/or modify
// it under the terms of the GNU Lesser General Public License as published by
// the Free Software Foundation, either version 3 of the License, or
// (at your option) any later version.
//
// The go-ethereum library is distributed in the hope that it will be useful,
// but WITHOUT ANY WARRANTY; without even the implied warranty of
// MERCHANTABILITY or FITNESS FOR A PARTICULAR PURPOSE. See the
// GNU Lesser General Public License for more details.
//
// You should have received a copy of the GNU Lesser General Public License
// along with the go-ethereum library. If not, see <http://www.gnu.org/licenses/>.

package params

import (
	"math/big"

	"github.com/ethereum/go-ethereum/common"
)

const (
	GasLimitBoundDivisor uint64 = 256                // The bound divisor of the gas limit, used in update calculations.
	MinGasLimit          uint64 = 5000               // Minimum the gas limit may ever be.
	MaxGasLimit          uint64 = 0x7fffffffffffffff // Maximum the gas limit (2^63-1).
	GenesisGasLimit      uint64 = 4712388            // Gas limit of the Genesis block.
<<<<<<< HEAD

	MaximumExtraDataSize  uint64 = 32     // Maximum size extra data may be after Genesis.
	ForkIDSize            uint64 = 4      // The length of fork id
	ExpByteGas            uint64 = 10     // Times ceil(log256(exponent)) for the EXP instruction.
	SloadGas              uint64 = 50     // Multiplied by the number of 32-byte words that are copied (round up) for any *COPY operation and added.
	CallValueTransferGas  uint64 = 9000   // Paid for CALL when the value transfer is non-zero.
	CallNewAccountGas     uint64 = 25000  // Paid for CALL when the destination address didn't exist prior.
	TxGas                 uint64 = 21000  // Per transaction not creating a contract. NOTE: Not payable on data of calls between transactions.
	SystemTxsGas          uint64 = 500000 // The gas reserved for system txs; only for satoshi consensus
	TxGasContractCreation uint64 = 53000  // Per transaction that creates a contract. NOTE: Not payable on data of calls between transactions.
	TxDataZeroGas         uint64 = 4      // Per byte of data attached to a transaction that equals zero. NOTE: Not payable on data of calls between transactions.
	QuadCoeffDiv          uint64 = 512    // Divisor for the quadratic particle of the memory cost equation.
	LogDataGas            uint64 = 8      // Per byte in a LOG* operation's data.
	CallStipend           uint64 = 2300   // Free gas given at beginning of call.
=======
	PayBidTxGasLimit     uint64 = 25000              // Gas limit of the PayBidTx in the types.BidArgs.

	MaximumExtraDataSize  uint64 = 32       // Maximum size extra data may be after Genesis.
	ForkIDSize            uint64 = 4        // The length of fork id
	ExpByteGas            uint64 = 10       // Times ceil(log256(exponent)) for the EXP instruction.
	SloadGas              uint64 = 50       // Multiplied by the number of 32-byte words that are copied (round up) for any *COPY operation and added.
	CallValueTransferGas  uint64 = 9000     // Paid for CALL when the value transfer is non-zero.
	CallNewAccountGas     uint64 = 25000    // Paid for CALL when the destination address didn't exist prior.
	TxGas                 uint64 = 21000    // Per transaction not creating a contract. NOTE: Not payable on data of calls between transactions.
	SystemTxsGas          uint64 = 20000000 // The gas reserved for system txs; only for parlia consensus
	TxGasContractCreation uint64 = 53000    // Per transaction that creates a contract. NOTE: Not payable on data of calls between transactions.
	TxDataZeroGas         uint64 = 4        // Per byte of data attached to a transaction that equals zero. NOTE: Not payable on data of calls between transactions.
	QuadCoeffDiv          uint64 = 512      // Divisor for the quadratic particle of the memory cost equation.
	LogDataGas            uint64 = 8        // Per byte in a LOG* operation's data.
	CallStipend           uint64 = 2300     // Free gas given at beginning of call.
>>>>>>> f0c77955

	Keccak256Gas     uint64 = 30 // Once per KECCAK256 operation.
	Keccak256WordGas uint64 = 6  // Once per word of the KECCAK256 operation's data.
	InitCodeWordGas  uint64 = 2  // Once per word of the init code when creating a contract.

	SstoreSetGas    uint64 = 20000 // Once per SSTORE operation.
	SstoreResetGas  uint64 = 5000  // Once per SSTORE operation if the zeroness changes from zero.
	SstoreClearGas  uint64 = 5000  // Once per SSTORE operation if the zeroness doesn't change.
	SstoreRefundGas uint64 = 15000 // Once per SSTORE operation if the zeroness changes to zero.

	NetSstoreNoopGas  uint64 = 200   // Once per SSTORE operation if the value doesn't change.
	NetSstoreInitGas  uint64 = 20000 // Once per SSTORE operation from clean zero.
	NetSstoreCleanGas uint64 = 5000  // Once per SSTORE operation from clean non-zero.
	NetSstoreDirtyGas uint64 = 200   // Once per SSTORE operation from dirty.

	NetSstoreClearRefund      uint64 = 15000 // Once per SSTORE operation for clearing an originally existing storage slot
	NetSstoreResetRefund      uint64 = 4800  // Once per SSTORE operation for resetting to the original non-zero value
	NetSstoreResetClearRefund uint64 = 19800 // Once per SSTORE operation for resetting to the original zero value

	SstoreSentryGasEIP2200            uint64 = 2300  // Minimum gas required to be present for an SSTORE call, not consumed
	SstoreSetGasEIP2200               uint64 = 20000 // Once per SSTORE operation from clean zero to non-zero
	SstoreResetGasEIP2200             uint64 = 5000  // Once per SSTORE operation from clean non-zero to something else
	SstoreClearsScheduleRefundEIP2200 uint64 = 15000 // Once per SSTORE operation for clearing an originally existing storage slot

	ColdAccountAccessCostEIP2929 = uint64(2600) // COLD_ACCOUNT_ACCESS_COST
	ColdSloadCostEIP2929         = uint64(2100) // COLD_SLOAD_COST
	WarmStorageReadCostEIP2929   = uint64(100)  // WARM_STORAGE_READ_COST

	// In EIP-2200: SstoreResetGas was 5000.
	// In EIP-2929: SstoreResetGas was changed to '5000 - COLD_SLOAD_COST'.
	// In EIP-3529: SSTORE_CLEARS_SCHEDULE is defined as SSTORE_RESET_GAS + ACCESS_LIST_STORAGE_KEY_COST
	// Which becomes: 5000 - 2100 + 1900 = 4800
	SstoreClearsScheduleRefundEIP3529 uint64 = SstoreResetGasEIP2200 - ColdSloadCostEIP2929 + TxAccessListStorageKeyGas

	JumpdestGas   uint64 = 1     // Once per JUMPDEST operation.
	EpochDuration uint64 = 30000 // Duration between proof-of-work epochs.

	CreateDataGas         uint64 = 200   //
	CallCreateDepth       uint64 = 1024  // Maximum depth of call/create stack.
	ExpGas                uint64 = 10    // Once per EXP instruction
	LogGas                uint64 = 375   // Per LOG* operation.
	CopyGas               uint64 = 3     //
	StackLimit            uint64 = 1024  // Maximum size of VM stack allowed.
	TierStepGas           uint64 = 0     // Once per operation, for a selection of them.
	LogTopicGas           uint64 = 375   // Multiplied by the * of the LOG*, per LOG transaction. e.g. LOG0 incurs 0 * c_txLogTopicGas, LOG4 incurs 4 * c_txLogTopicGas.
	CreateGas             uint64 = 32000 // Once per CREATE operation & contract-creation transaction.
	Create2Gas            uint64 = 32000 // Once per CREATE2 operation
	SelfdestructRefundGas uint64 = 24000 // Refunded following a selfdestruct operation.
	MemoryGas             uint64 = 3     // Times the address of the (highest referenced byte in memory + 1). NOTE: referencing happens on read, write and in instructions such as RETURN and CALL.

	TxDataNonZeroGasFrontier  uint64 = 68   // Per byte of data attached to a transaction that is not equal to zero. NOTE: Not payable on data of calls between transactions.
	TxDataNonZeroGasEIP2028   uint64 = 16   // Per byte of non zero data attached to a transaction after EIP 2028 (part in Istanbul)
	TxAccessListAddressGas    uint64 = 2400 // Per address specified in EIP 2930 access list
	TxAccessListStorageKeyGas uint64 = 1900 // Per storage key specified in EIP 2930 access list

	// These have been changed during the course of the chain
	CallGasFrontier              uint64 = 40  // Once per CALL operation & message call transaction.
	CallGasEIP150                uint64 = 700 // Static portion of gas for CALL-derivates after EIP 150 (Tangerine)
	BalanceGasFrontier           uint64 = 20  // The cost of a BALANCE operation
	BalanceGasEIP150             uint64 = 400 // The cost of a BALANCE operation after Tangerine
	BalanceGasEIP1884            uint64 = 700 // The cost of a BALANCE operation after EIP 1884 (part of Istanbul)
	ExtcodeSizeGasFrontier       uint64 = 20  // Cost of EXTCODESIZE before EIP 150 (Tangerine)
	ExtcodeSizeGasEIP150         uint64 = 700 // Cost of EXTCODESIZE after EIP 150 (Tangerine)
	SloadGasFrontier             uint64 = 50
	SloadGasEIP150               uint64 = 200
	SloadGasEIP1884              uint64 = 800  // Cost of SLOAD after EIP 1884 (part of Istanbul)
	SloadGasEIP2200              uint64 = 800  // Cost of SLOAD after EIP 2200 (part of Istanbul)
	ExtcodeHashGasConstantinople uint64 = 400  // Cost of EXTCODEHASH (introduced in Constantinople)
	ExtcodeHashGasEIP1884        uint64 = 700  // Cost of EXTCODEHASH after EIP 1884 (part in Istanbul)
	SelfdestructGasEIP150        uint64 = 5000 // Cost of SELFDESTRUCT post EIP 150 (Tangerine)

	// EXP has a dynamic portion depending on the size of the exponent
	ExpByteFrontier uint64 = 10 // was set to 10 in Frontier
	ExpByteEIP158   uint64 = 50 // was raised to 50 during Eip158 (Spurious Dragon)

	// Extcodecopy has a dynamic AND a static cost. This represents only the
	// static portion of the gas. It was changed during EIP 150 (Tangerine)
	ExtcodeCopyBaseFrontier uint64 = 20
	ExtcodeCopyBaseEIP150   uint64 = 700

	// CreateBySelfdestructGas is used when the refunded account is one that does
	// not exist. This logic is similar to call.
	// Introduced in Tangerine Whistle (Eip 150)
	CreateBySelfdestructGas uint64 = 25000

	DefaultBaseFeeChangeDenominator = 8          // Bounds the amount the base fee can change between blocks.
	DefaultElasticityMultiplier     = 2          // Bounds the maximum gas limit an EIP-1559 block may have.
	InitialBaseFee                  = 1000000000 // Initial base fee for EIP-1559 blocks.
	InitialBaseFeeForBSC            = 0          // Initial base fee for EIP-1559 blocks on bsc Mainnet

	MaxCodeSize     = 24576           // Maximum bytecode to permit for a contract
	MaxInitCodeSize = 2 * MaxCodeSize // Maximum initcode to permit in a creation transaction and create instructions

	// Precompiled contract gas prices

	//TODO need further discussion
	BitcoinHeaderValidateGas   uint64 = 20000 // Gas for validate bitcoin consensus state
	IAVLMerkleProofValidateGas uint64 = 100   // Gas for validate merkle proof

	EcrecoverGas                uint64 = 3000  // Elliptic curve sender recovery gas price
	Sha256BaseGas               uint64 = 60    // Base price for a SHA256 operation
	Sha256PerWordGas            uint64 = 12    // Per-word price for a SHA256 operation
	Ripemd160BaseGas            uint64 = 600   // Base price for a RIPEMD160 operation
	Ripemd160PerWordGas         uint64 = 120   // Per-word price for a RIPEMD160 operation
	IdentityBaseGas             uint64 = 15    // Base price for a data copy operation
	IdentityPerWordGas          uint64 = 3     // Per-work price for a data copy operation
	BlsSignatureVerifyBaseGas   uint64 = 1000  // base price for a BLS signature verify operation
	BlsSignatureVerifyPerKeyGas uint64 = 3500  // Per-key price for a BLS signature verify operation
	DoubleSignEvidenceVerifyGas uint64 = 10000 // Gas for verify double sign evidence

	Bn256AddGasByzantium             uint64 = 500    // Byzantium gas needed for an elliptic curve addition
	Bn256AddGasIstanbul              uint64 = 150    // Gas needed for an elliptic curve addition
	Bn256ScalarMulGasByzantium       uint64 = 40000  // Byzantium gas needed for an elliptic curve scalar multiplication
	Bn256ScalarMulGasIstanbul        uint64 = 6000   // Gas needed for an elliptic curve scalar multiplication
	Bn256PairingBaseGasByzantium     uint64 = 100000 // Byzantium base price for an elliptic curve pairing check
	Bn256PairingBaseGasIstanbul      uint64 = 45000  // Base price for an elliptic curve pairing check
	Bn256PairingPerPointGasByzantium uint64 = 80000  // Byzantium per-point price for an elliptic curve pairing check
	Bn256PairingPerPointGasIstanbul  uint64 = 34000  // Per-point price for an elliptic curve pairing check

	Bls12381G1AddGas          uint64 = 600    // Price for BLS12-381 elliptic curve G1 point addition
	Bls12381G1MulGas          uint64 = 12000  // Price for BLS12-381 elliptic curve G1 point scalar multiplication
	Bls12381G2AddGas          uint64 = 4500   // Price for BLS12-381 elliptic curve G2 point addition
	Bls12381G2MulGas          uint64 = 55000  // Price for BLS12-381 elliptic curve G2 point scalar multiplication
	Bls12381PairingBaseGas    uint64 = 115000 // Base gas price for BLS12-381 elliptic curve pairing check
	Bls12381PairingPerPairGas uint64 = 23000  // Per-point pair gas price for BLS12-381 elliptic curve pairing check
	Bls12381MapG1Gas          uint64 = 5500   // Gas price for BLS12-381 mapping field element to G1 operation
	Bls12381MapG2Gas          uint64 = 110000 // Gas price for BLS12-381 mapping field element to G2 operation

	P256VerifyGas uint64 = 3450 // secp256r1 elliptic curve signature verifier gas price

	// The Refund Quotient is the cap on how much of the used gas can be refunded. Before EIP-3529,
	// up to half the consumed gas could be refunded. Redefined as 1/5th in EIP-3529
	RefundQuotient        uint64 = 2
	RefundQuotientEIP3529 uint64 = 5

	BlobTxBytesPerFieldElement         = 32      // Size in bytes of a field element
	BlobTxFieldElementsPerBlob         = 4096    // Number of field elements stored in a single data blob
	BlobTxBlobGasPerBlob               = 1 << 17 // Gas consumption of a single data blob (== blob byte size)
	BlobTxMinBlobGasprice              = 1       // Minimum gas price for data blobs
	BlobTxBlobGaspriceUpdateFraction   = 3338477 // Controls the maximum rate of change for blob gas price
	BlobTxPointEvaluationPrecompileGas = 50000   // Gas price for the point evaluation precompile.

	BlobTxTargetBlobGasPerBlock = 3 * BlobTxBlobGasPerBlob // Target consumable blob gas for data blobs per block (for 1559-like pricing)
	MaxBlobGasPerBlock          = 6 * BlobTxBlobGasPerBlob // Maximum consumable blob gas for data blobs per block
)

var (
	MinBlocksForBlobRequests           uint64 = 524288              // it keeps blob data available for ~18.2 days in local, ref: https://github.com/bnb-chain/BEPs/blob/master/BEPs/BEP-336.md#51-parameters.
	DefaultExtraReserveForBlobRequests uint64 = 1 * (24 * 3600) / 3 // it adds more time for expired blobs for some request cases, like expiry blob when remote peer is syncing, default 1 day.
	BreatheBlockInterval               uint64 = 86400               // Controls the interval for updateValidatorSetV2
)

// Gas discount table for BLS12-381 G1 and G2 multi exponentiation operations
var Bls12381MultiExpDiscountTable = [128]uint64{1200, 888, 764, 641, 594, 547, 500, 453, 438, 423, 408, 394, 379, 364, 349, 334, 330, 326, 322, 318, 314, 310, 306, 302, 298, 294, 289, 285, 281, 277, 273, 269, 268, 266, 265, 263, 262, 260, 259, 257, 256, 254, 253, 251, 250, 248, 247, 245, 244, 242, 241, 239, 238, 236, 235, 233, 232, 231, 229, 228, 226, 225, 223, 222, 221, 220, 219, 219, 218, 217, 216, 216, 215, 214, 213, 213, 212, 211, 211, 210, 209, 208, 208, 207, 206, 205, 205, 204, 203, 202, 202, 201, 200, 199, 199, 198, 197, 196, 196, 195, 194, 193, 193, 192, 191, 191, 190, 189, 188, 188, 187, 186, 185, 185, 184, 183, 182, 182, 181, 180, 179, 179, 178, 177, 176, 176, 175, 174}

var (
	DifficultyBoundDivisor = big.NewInt(2048)   // The bound divisor of the difficulty, used in the update calculations.
	GenesisDifficulty      = big.NewInt(131072) // Difficulty of the Genesis block.
	MinimumDifficulty      = big.NewInt(131072) // The minimum that the difficulty may ever be.
	DurationLimit          = big.NewInt(13)     // The decision boundary on the blocktime duration used to determine whether difficulty should go up or not.

	// BeaconRootsAddress is the address where historical beacon roots are stored as per EIP-4788
	BeaconRootsAddress = common.HexToAddress("0x000F3df6D732807Ef1319fB7B8bB8522d0Beac02")
	// SystemAddress is where the system-transaction is sent from as per EIP-4788
	SystemAddress = common.HexToAddress("0xfffffffffffffffffffffffffffffffffffffffe")
)<|MERGE_RESOLUTION|>--- conflicted
+++ resolved
@@ -27,7 +27,7 @@
 	MinGasLimit          uint64 = 5000               // Minimum the gas limit may ever be.
 	MaxGasLimit          uint64 = 0x7fffffffffffffff // Maximum the gas limit (2^63-1).
 	GenesisGasLimit      uint64 = 4712388            // Gas limit of the Genesis block.
-<<<<<<< HEAD
+	PayBidTxGasLimit     uint64 = 25000              // Gas limit of the PayBidTx in the types.BidArgs.
 
 	MaximumExtraDataSize  uint64 = 32     // Maximum size extra data may be after Genesis.
 	ForkIDSize            uint64 = 4      // The length of fork id
@@ -42,23 +42,6 @@
 	QuadCoeffDiv          uint64 = 512    // Divisor for the quadratic particle of the memory cost equation.
 	LogDataGas            uint64 = 8      // Per byte in a LOG* operation's data.
 	CallStipend           uint64 = 2300   // Free gas given at beginning of call.
-=======
-	PayBidTxGasLimit     uint64 = 25000              // Gas limit of the PayBidTx in the types.BidArgs.
-
-	MaximumExtraDataSize  uint64 = 32       // Maximum size extra data may be after Genesis.
-	ForkIDSize            uint64 = 4        // The length of fork id
-	ExpByteGas            uint64 = 10       // Times ceil(log256(exponent)) for the EXP instruction.
-	SloadGas              uint64 = 50       // Multiplied by the number of 32-byte words that are copied (round up) for any *COPY operation and added.
-	CallValueTransferGas  uint64 = 9000     // Paid for CALL when the value transfer is non-zero.
-	CallNewAccountGas     uint64 = 25000    // Paid for CALL when the destination address didn't exist prior.
-	TxGas                 uint64 = 21000    // Per transaction not creating a contract. NOTE: Not payable on data of calls between transactions.
-	SystemTxsGas          uint64 = 20000000 // The gas reserved for system txs; only for parlia consensus
-	TxGasContractCreation uint64 = 53000    // Per transaction that creates a contract. NOTE: Not payable on data of calls between transactions.
-	TxDataZeroGas         uint64 = 4        // Per byte of data attached to a transaction that equals zero. NOTE: Not payable on data of calls between transactions.
-	QuadCoeffDiv          uint64 = 512      // Divisor for the quadratic particle of the memory cost equation.
-	LogDataGas            uint64 = 8        // Per byte in a LOG* operation's data.
-	CallStipend           uint64 = 2300     // Free gas given at beginning of call.
->>>>>>> f0c77955
 
 	Keccak256Gas     uint64 = 30 // Once per KECCAK256 operation.
 	Keccak256WordGas uint64 = 6  // Once per word of the KECCAK256 operation's data.
@@ -147,7 +130,7 @@
 	DefaultBaseFeeChangeDenominator = 8          // Bounds the amount the base fee can change between blocks.
 	DefaultElasticityMultiplier     = 2          // Bounds the maximum gas limit an EIP-1559 block may have.
 	InitialBaseFee                  = 1000000000 // Initial base fee for EIP-1559 blocks.
-	InitialBaseFeeForBSC            = 0          // Initial base fee for EIP-1559 blocks on bsc Mainnet
+	InitialBaseFeeForCORE           = 0          // Initial base fee for EIP-1559 blocks on core Mainnet
 
 	MaxCodeSize     = 24576           // Maximum bytecode to permit for a contract
 	MaxInitCodeSize = 2 * MaxCodeSize // Maximum initcode to permit in a creation transaction and create instructions
