--- conflicted
+++ resolved
@@ -129,22 +129,9 @@
 
 	// Precompiled contract gas prices
 
-<<<<<<< HEAD
 	//TODO need further discussion
 	BitcoinHeaderValidateGas   uint64 = 20000 // Gas for validate bitcoin consensus state
 	IAVLMerkleProofValidateGas uint64 = 100   // Gas for validate merkle proof
-
-	EcrecoverGas        uint64 = 3000 // Elliptic curve sender recovery gas price
-	Sha256BaseGas       uint64 = 60   // Base price for a SHA256 operation
-	Sha256PerWordGas    uint64 = 12   // Per-word price for a SHA256 operation
-	Ripemd160BaseGas    uint64 = 600  // Base price for a RIPEMD160 operation
-	Ripemd160PerWordGas uint64 = 120  // Per-word price for a RIPEMD160 operation
-	IdentityBaseGas     uint64 = 15   // Base price for a data copy operation
-	IdentityPerWordGas  uint64 = 3    // Per-work price for a data copy operation
-=======
-	TendermintHeaderValidateGas   uint64 = 3000 // Gas for validate tendermiint consensus state
-	IAVLMerkleProofValidateGas    uint64 = 3000 // Gas for validate merkle proof
-	CometBFTLightBlockValidateGas uint64 = 3000 // Gas for validate cometBFT light block
 
 	EcrecoverGas                uint64 = 3000 // Elliptic curve sender recovery gas price
 	Sha256BaseGas               uint64 = 60   // Base price for a SHA256 operation
@@ -155,7 +142,6 @@
 	IdentityPerWordGas          uint64 = 3    // Per-work price for a data copy operation
 	BlsSignatureVerifyBaseGas   uint64 = 1000 // base price for a BLS signature verify operation
 	BlsSignatureVerifyPerKeyGas uint64 = 3500 // Per-key price for a BLS signature verify operation
->>>>>>> bfe000bd
 
 	Bn256AddGasByzantium             uint64 = 500    // Byzantium gas needed for an elliptic curve addition
 	Bn256AddGasIstanbul              uint64 = 150    // Gas needed for an elliptic curve addition
