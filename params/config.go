// Copyright 2016 The go-ethereum Authors
// This file is part of the go-ethereum library.
//
// The go-ethereum library is free software: you can redistribute it and/or modify
// it under the terms of the GNU Lesser General Public License as published by
// the Free Software Foundation, either version 3 of the License, or
// (at your option) any later version.
//
// The go-ethereum library is distributed in the hope that it will be useful,
// but WITHOUT ANY WARRANTY; without even the implied warranty of
// MERCHANTABILITY or FITNESS FOR A PARTICULAR PURPOSE. See the
// GNU Lesser General Public License for more details.
//
// You should have received a copy of the GNU Lesser General Public License
// along with the go-ethereum library. If not, see <http://www.gnu.org/licenses/>.

package params

import (
	"fmt"
	"math/big"

	"github.com/ethereum/go-ethereum/common"
)

// Genesis hashes to enforce below configs on.
var (
	MainnetGenesisHash = common.HexToHash("0xd4e56740f876aef8c010b86a40d5f56745a118d0906a34e69aec8c0db1cb8fa3")

	BSCGenesisHash    = common.HexToHash("0x0d21840abff46b96c84b2ac9e10e4f5cdaeb5693cb665db62a2f3b02d2d57b5b")
	ChapelGenesisHash = common.HexToHash("0x6d3c66c5357ec91d5c43af47e234a939b22557cbb552dc45bebbceeed90fbe34")
	RialtoGenesisHash = common.HexToHash("0xee835a629f9cf5510b48b6ba41d69e0ff7d6ef10f977166ef939db41f59f5501")
)

func newUint64(val uint64) *uint64 { return &val }

var (
	MainnetTerminalTotalDifficulty, _ = new(big.Int).SetString("58_750_000_000_000_000_000_000", 0)

	// MainnetChainConfig is the chain parameters to run a node on the main network.
	MainnetChainConfig = &ChainConfig{
		ChainID:                       big.NewInt(1),
		HomesteadBlock:                big.NewInt(1_150_000),
		DAOForkBlock:                  big.NewInt(1_920_000),
		DAOForkSupport:                true,
		EIP150Block:                   big.NewInt(2_463_000),
		EIP155Block:                   big.NewInt(2_675_000),
		EIP158Block:                   big.NewInt(2_675_000),
		ByzantiumBlock:                big.NewInt(4_370_000),
		ConstantinopleBlock:           big.NewInt(7_280_000),
		PetersburgBlock:               big.NewInt(7_280_000),
		IstanbulBlock:                 big.NewInt(9_069_000),
		MuirGlacierBlock:              big.NewInt(9_200_000),
		RamanujanBlock:                big.NewInt(0),
		NielsBlock:                    big.NewInt(0),
		MirrorSyncBlock:               big.NewInt(0),
		BrunoBlock:                    big.NewInt(0),
		EulerBlock:                    big.NewInt(0),
		BerlinBlock:                   big.NewInt(12_244_000),
		LondonBlock:                   big.NewInt(12_965_000),
		ArrowGlacierBlock:             big.NewInt(13_773_000),
		GrayGlacierBlock:              big.NewInt(15_050_000),
		TerminalTotalDifficulty:       MainnetTerminalTotalDifficulty, // 58_750_000_000_000_000_000_000
		TerminalTotalDifficultyPassed: true,
		ShanghaiTime:                  newUint64(1681338455),
		Ethash:                        new(EthashConfig),
	}

	// just for prysm compile pass
	// RopstenChainConfig contains the chain parameters to run a node on the Ropsten test network.
	RopstenChainConfig = &ChainConfig{
		ChainID:                 big.NewInt(3),
		HomesteadBlock:          big.NewInt(0),
		DAOForkBlock:            nil,
		DAOForkSupport:          true,
		EIP150Block:             big.NewInt(0),
		EIP155Block:             big.NewInt(10),
		EIP158Block:             big.NewInt(10),
		ByzantiumBlock:          big.NewInt(1_700_000),
		ConstantinopleBlock:     big.NewInt(4_230_000),
		PetersburgBlock:         big.NewInt(4_939_394),
		IstanbulBlock:           big.NewInt(6_485_846),
		MuirGlacierBlock:        big.NewInt(7_117_117),
		BerlinBlock:             big.NewInt(9_812_189),
		LondonBlock:             big.NewInt(10_499_401),
		TerminalTotalDifficulty: new(big.Int).SetUint64(50_000_000_000_000_000),
		Ethash:                  new(EthashConfig),
	}

	// just for prysm compile pass
	// SepoliaChainConfig contains the chain parameters to run a node on the Sepolia test network.
	SepoliaChainConfig = &ChainConfig{
		ChainID:             big.NewInt(11155111),
		HomesteadBlock:      big.NewInt(0),
		DAOForkBlock:        nil,
		DAOForkSupport:      true,
		EIP150Block:         big.NewInt(0),
		EIP155Block:         big.NewInt(0),
		EIP158Block:         big.NewInt(0),
		ByzantiumBlock:      big.NewInt(0),
		ConstantinopleBlock: big.NewInt(0),
		PetersburgBlock:     big.NewInt(0),
		IstanbulBlock:       big.NewInt(0),
		MuirGlacierBlock:    big.NewInt(0),
		BerlinBlock:         big.NewInt(0),
		MirrorSyncBlock:     big.NewInt(0),
		BrunoBlock:          big.NewInt(0),
		EulerBlock:          big.NewInt(0),
		LondonBlock:         big.NewInt(0),
		Ethash:              new(EthashConfig),
	}

	// just for prysm compile pass
	// GoerliChainConfig contains the chain parameters to run a node on the Görli test network.
	GoerliChainConfig = &ChainConfig{
		ChainID:             big.NewInt(5),
		HomesteadBlock:      big.NewInt(0),
		DAOForkBlock:        nil,
		DAOForkSupport:      true,
		EIP150Block:         big.NewInt(0),
		EIP155Block:         big.NewInt(0),
		EIP158Block:         big.NewInt(0),
		ByzantiumBlock:      big.NewInt(0),
		ConstantinopleBlock: big.NewInt(0),
		PetersburgBlock:     big.NewInt(0),
		RamanujanBlock:      big.NewInt(0),
		NielsBlock:          big.NewInt(0),
		MirrorSyncBlock:     big.NewInt(0),
		BrunoBlock:          big.NewInt(0),
		EulerBlock:          big.NewInt(0),
		IstanbulBlock:       big.NewInt(1_561_651),
		MuirGlacierBlock:    nil,
		BerlinBlock:         big.NewInt(4_460_644),
		LondonBlock:         big.NewInt(5_062_605),
		ArrowGlacierBlock:   nil,
		Clique: &CliqueConfig{
			Period: 15,
			Epoch:  30000,
		},
	}

	BSCChainConfig = &ChainConfig{
		ChainID:             big.NewInt(56),
		HomesteadBlock:      big.NewInt(0),
		EIP150Block:         big.NewInt(0),
		EIP155Block:         big.NewInt(0),
		EIP158Block:         big.NewInt(0),
		ByzantiumBlock:      big.NewInt(0),
		ConstantinopleBlock: big.NewInt(0),
		PetersburgBlock:     big.NewInt(0),
		IstanbulBlock:       big.NewInt(0),
		MuirGlacierBlock:    big.NewInt(0),
		RamanujanBlock:      big.NewInt(0),
		NielsBlock:          big.NewInt(0),
		MirrorSyncBlock:     big.NewInt(5184000),
		BrunoBlock:          big.NewInt(13082000),
		EulerBlock:          big.NewInt(18907621),
		NanoBlock:           big.NewInt(21962149),
		MoranBlock:          big.NewInt(22107423),
		GibbsBlock:          big.NewInt(23846001),
		PlanckBlock:         big.NewInt(27281024),
<<<<<<< HEAD

		// TODO modify blockNumber, make sure the blockNumber is not an integer multiple of 200 (epoch number)
		// TODO Caution !!! it should be very careful !!!
		LubanBlock: big.NewInt(29020050),
		PlatoBlock: big.NewInt(30720096),
		// TODO modify blockNumber, make sure HertzBlock=BerlinBlock=LondonBlock to enable Berlin and London EIPs
		BerlinBlock:   big.NewInt(31302048),
		LondonBlock:   big.NewInt(31302048),
		HertzBlock:    big.NewInt(31302048),
		HertzfixBlock: big.NewInt(34140700),
=======
		LubanBlock:          big.NewInt(29020050),
		PlatoBlock:          big.NewInt(30720096),
		BerlinBlock:         big.NewInt(31302048),
		LondonBlock:         big.NewInt(31302048),
		HertzBlock:          big.NewInt(31302048),

>>>>>>> 70ccc3d1
		Parlia: &ParliaConfig{
			Period: 3,
			Epoch:  200,
		},
	}

	ChapelChainConfig = &ChainConfig{
		ChainID:             big.NewInt(97),
		HomesteadBlock:      big.NewInt(0),
		EIP150Block:         big.NewInt(0),
		EIP155Block:         big.NewInt(0),
		EIP158Block:         big.NewInt(0),
		ByzantiumBlock:      big.NewInt(0),
		ConstantinopleBlock: big.NewInt(0),
		PetersburgBlock:     big.NewInt(0),
		IstanbulBlock:       big.NewInt(0),
		MuirGlacierBlock:    big.NewInt(0),
		RamanujanBlock:      big.NewInt(1010000),
		NielsBlock:          big.NewInt(1014369),
		MirrorSyncBlock:     big.NewInt(5582500),
		BrunoBlock:          big.NewInt(13837000),
		EulerBlock:          big.NewInt(19203503),
		GibbsBlock:          big.NewInt(22800220),
		NanoBlock:           big.NewInt(23482428),
		MoranBlock:          big.NewInt(23603940),
		PlanckBlock:         big.NewInt(28196022),
<<<<<<< HEAD

		// TODO modify blockNumber, make sure the blockNumber is not an integer multiple of 200 (epoch number)
		// TODO Caution !!! it should be very careful !!!
		LubanBlock: big.NewInt(29295050),
		PlatoBlock: big.NewInt(29861024),
		// TODO modify blockNumber, make sure HertzBlock=BerlinBlock=LondonBlock to enable Berlin and London EIPs
		BerlinBlock:   big.NewInt(31103030),
		LondonBlock:   big.NewInt(31103030),
		HertzBlock:    big.NewInt(31103030),
		HertzfixBlock: big.NewInt(35682300),
=======
		LubanBlock:          big.NewInt(29295050),
		PlatoBlock:          big.NewInt(29861024),
		BerlinBlock:         big.NewInt(31103030),
		LondonBlock:         big.NewInt(31103030),
		HertzBlock:          big.NewInt(31103030),
>>>>>>> 70ccc3d1

		Parlia: &ParliaConfig{
			Period: 3,
			Epoch:  200,
		},
	}

	RialtoChainConfig = &ChainConfig{
		ChainID:             big.NewInt(1417),
		HomesteadBlock:      big.NewInt(0),
		EIP150Block:         big.NewInt(0),
		EIP155Block:         big.NewInt(0),
		EIP158Block:         big.NewInt(0),
		ByzantiumBlock:      big.NewInt(0),
		ConstantinopleBlock: big.NewInt(0),
		PetersburgBlock:     big.NewInt(0),
		IstanbulBlock:       big.NewInt(0),
		MuirGlacierBlock:    big.NewInt(0),
		RamanujanBlock:      big.NewInt(400),
		NielsBlock:          big.NewInt(0),
		MirrorSyncBlock:     big.NewInt(400),
		BrunoBlock:          big.NewInt(400),
		EulerBlock:          big.NewInt(400),
		GibbsBlock:          big.NewInt(400),
		NanoBlock:           nil,
		MoranBlock:          nil,
		PlanckBlock:         nil,
<<<<<<< HEAD

		// TODO
		LubanBlock:    nil,
		PlatoBlock:    nil,
		BerlinBlock:   nil,
		HertzBlock:    nil,
		HertzfixBlock: nil,
=======
		LubanBlock:          nil,
		PlatoBlock:          nil,
		BerlinBlock:         nil,
		HertzBlock:          nil,
>>>>>>> 70ccc3d1

		Parlia: &ParliaConfig{
			Period: 3,
			Epoch:  200,
		},
	}

	ParliaTestChainConfig = &ChainConfig{
		ChainID:             big.NewInt(2),
		HomesteadBlock:      big.NewInt(0),
		EIP150Block:         big.NewInt(0),
		EIP155Block:         big.NewInt(0),
		EIP158Block:         big.NewInt(0),
		ByzantiumBlock:      big.NewInt(0),
		ConstantinopleBlock: big.NewInt(0),
		PetersburgBlock:     big.NewInt(0),
		IstanbulBlock:       big.NewInt(0),
		MuirGlacierBlock:    big.NewInt(0),
		RamanujanBlock:      big.NewInt(0),
		NielsBlock:          big.NewInt(0),
		MirrorSyncBlock:     big.NewInt(0),
		BrunoBlock:          big.NewInt(0),
		EulerBlock:          big.NewInt(0),
		NanoBlock:           big.NewInt(0),
		MoranBlock:          big.NewInt(0),
		GibbsBlock:          big.NewInt(0),
		PlanckBlock:         big.NewInt(0),
		LubanBlock:          big.NewInt(0),
		PlatoBlock:          big.NewInt(0),
		BerlinBlock:         big.NewInt(0),
		LondonBlock:         big.NewInt(0),
		HertzBlock:          big.NewInt(0),
		HertzfixBlock:       big.NewInt(0),
		Parlia: &ParliaConfig{
			Period: 3,
			Epoch:  200,
		},
	}

	// AllEthashProtocolChanges contains every protocol change (EIPs) introduced
	// and accepted by the Ethereum core developers into the Ethash consensus.
	AllEthashProtocolChanges = &ChainConfig{
		ChainID:                       big.NewInt(1337),
		HomesteadBlock:                big.NewInt(0),
		DAOForkBlock:                  nil,
		DAOForkSupport:                false,
		EIP150Block:                   big.NewInt(0),
		EIP155Block:                   big.NewInt(0),
		EIP158Block:                   big.NewInt(0),
		ByzantiumBlock:                big.NewInt(0),
		ConstantinopleBlock:           big.NewInt(0),
		PetersburgBlock:               big.NewInt(0),
		IstanbulBlock:                 big.NewInt(0),
		MuirGlacierBlock:              big.NewInt(0),
		BerlinBlock:                   big.NewInt(0),
		LondonBlock:                   big.NewInt(0),
		ArrowGlacierBlock:             big.NewInt(0),
		GrayGlacierBlock:              big.NewInt(0),
		MergeNetsplitBlock:            nil,
		ShanghaiTime:                  nil,
		CancunTime:                    nil,
		PragueTime:                    nil,
		VerkleTime:                    nil,
		TerminalTotalDifficulty:       nil,
		TerminalTotalDifficultyPassed: true,
		Ethash:                        new(EthashConfig),
		Clique:                        nil,
	}

	AllDevChainProtocolChanges = &ChainConfig{
		ChainID:                       big.NewInt(1337),
		HomesteadBlock:                big.NewInt(0),
		EIP150Block:                   big.NewInt(0),
		EIP155Block:                   big.NewInt(0),
		EIP158Block:                   big.NewInt(0),
		ByzantiumBlock:                big.NewInt(0),
		ConstantinopleBlock:           big.NewInt(0),
		PetersburgBlock:               big.NewInt(0),
		IstanbulBlock:                 big.NewInt(0),
		MuirGlacierBlock:              big.NewInt(0),
		BerlinBlock:                   big.NewInt(0),
		LondonBlock:                   big.NewInt(0),
		ArrowGlacierBlock:             big.NewInt(0),
		GrayGlacierBlock:              big.NewInt(0),
		ShanghaiTime:                  newUint64(0),
		TerminalTotalDifficulty:       big.NewInt(0),
		TerminalTotalDifficultyPassed: true,
		IsDevMode:                     true,
	}

	// AllCliqueProtocolChanges contains every protocol change (EIPs) introduced
	// and accepted by the Ethereum core developers into the Clique consensus.
	AllCliqueProtocolChanges = &ChainConfig{
		ChainID:                       big.NewInt(1337),
		HomesteadBlock:                big.NewInt(0),
		DAOForkBlock:                  nil,
		DAOForkSupport:                false,
		EIP150Block:                   big.NewInt(0),
		EIP155Block:                   big.NewInt(0),
		EIP158Block:                   big.NewInt(0),
		ByzantiumBlock:                big.NewInt(0),
		ConstantinopleBlock:           big.NewInt(0),
		PetersburgBlock:               big.NewInt(0),
		IstanbulBlock:                 big.NewInt(0),
		MuirGlacierBlock:              big.NewInt(0),
		BerlinBlock:                   big.NewInt(0),
		LondonBlock:                   big.NewInt(0),
		ArrowGlacierBlock:             nil,
		GrayGlacierBlock:              nil,
		MergeNetsplitBlock:            nil,
		ShanghaiTime:                  nil,
		CancunTime:                    nil,
		PragueTime:                    nil,
		VerkleTime:                    nil,
		TerminalTotalDifficulty:       nil,
		TerminalTotalDifficultyPassed: false,
		Ethash:                        nil,
		Clique:                        &CliqueConfig{Period: 0, Epoch: 30000},
	}

	// TestChainConfig contains every protocol change (EIPs) introduced
	// and accepted by the Ethereum core developers for testing proposes.
	TestChainConfig = &ChainConfig{
		ChainID:                       big.NewInt(1),
		HomesteadBlock:                big.NewInt(0),
		DAOForkBlock:                  nil,
		DAOForkSupport:                false,
		EIP150Block:                   big.NewInt(0),
		EIP155Block:                   big.NewInt(0),
		EIP158Block:                   big.NewInt(0),
		ByzantiumBlock:                big.NewInt(0),
		ConstantinopleBlock:           big.NewInt(0),
		PetersburgBlock:               big.NewInt(0),
		IstanbulBlock:                 big.NewInt(0),
		MuirGlacierBlock:              big.NewInt(0),
		BerlinBlock:                   big.NewInt(0),
		LondonBlock:                   big.NewInt(0),
		ArrowGlacierBlock:             big.NewInt(0),
		GrayGlacierBlock:              big.NewInt(0),
		MergeNetsplitBlock:            nil,
		ShanghaiTime:                  nil,
		CancunTime:                    nil,
		PragueTime:                    nil,
		VerkleTime:                    nil,
		TerminalTotalDifficulty:       nil,
		TerminalTotalDifficultyPassed: false,
		Ethash:                        new(EthashConfig),
		Clique:                        nil,
	}

	// NonActivatedConfig defines the chain configuration without activating
	// any protocol change (EIPs).
	NonActivatedConfig = &ChainConfig{
		ChainID:                       big.NewInt(1),
		HomesteadBlock:                nil,
		DAOForkBlock:                  nil,
		DAOForkSupport:                false,
		EIP150Block:                   nil,
		EIP155Block:                   nil,
		EIP158Block:                   nil,
		ByzantiumBlock:                nil,
		ConstantinopleBlock:           nil,
		PetersburgBlock:               nil,
		IstanbulBlock:                 nil,
		MuirGlacierBlock:              nil,
		BerlinBlock:                   nil,
		LondonBlock:                   nil,
		ArrowGlacierBlock:             nil,
		GrayGlacierBlock:              nil,
		MergeNetsplitBlock:            nil,
		ShanghaiTime:                  nil,
		CancunTime:                    nil,
		PragueTime:                    nil,
		VerkleTime:                    nil,
		TerminalTotalDifficulty:       nil,
		TerminalTotalDifficultyPassed: false,
		Ethash:                        new(EthashConfig),
		Clique:                        nil,
	}
	TestRules = TestChainConfig.Rules(new(big.Int), false, 0)
)

// NetworkNames are user friendly names to use in the chain spec banner.
var NetworkNames = map[string]string{
	MainnetChainConfig.ChainID.String(): "mainnet",
}

// ChainConfig is the core config which determines the blockchain settings.
//
// ChainConfig is stored in the database on a per block basis. This means
// that any network, identified by its genesis block, can have its own
// set of configuration options.
type ChainConfig struct {
	ChainID *big.Int `json:"chainId"` // chainId identifies the current chain and is used for replay protection

	HomesteadBlock *big.Int `json:"homesteadBlock,omitempty" toml:",omitempty"` // Homestead switch block (nil = no fork, 0 = already homestead)

	DAOForkBlock   *big.Int `json:"daoForkBlock,omitempty" toml:",omitempty"`   // TheDAO hard-fork switch block (nil = no fork)
	DAOForkSupport bool     `json:"daoForkSupport,omitempty" toml:",omitempty"` // Whether the nodes supports or opposes the DAO hard-fork

	// EIP150 implements the Gas price changes (https://github.com/ethereum/EIPs/issues/150)
	EIP150Block *big.Int `json:"eip150Block,omitempty"` // EIP150 HF block (nil = no fork)
	EIP155Block *big.Int `json:"eip155Block,omitempty"` // EIP155 HF block
	EIP158Block *big.Int `json:"eip158Block,omitempty"` // EIP158 HF block

	ByzantiumBlock      *big.Int `json:"byzantiumBlock,omitempty"`      // Byzantium switch block (nil = no fork, 0 = already on byzantium)
	ConstantinopleBlock *big.Int `json:"constantinopleBlock,omitempty"` // Constantinople switch block (nil = no fork, 0 = already activated)
	PetersburgBlock     *big.Int `json:"petersburgBlock,omitempty"`     // Petersburg switch block (nil = same as Constantinople)
	IstanbulBlock       *big.Int `json:"istanbulBlock,omitempty"`       // Istanbul switch block (nil = no fork, 0 = already on istanbul)
	MuirGlacierBlock    *big.Int `json:"muirGlacierBlock,omitempty"`    // Eip-2384 (bomb delay) switch block (nil = no fork, 0 = already activated)
	BerlinBlock         *big.Int `json:"berlinBlock,omitempty"`         // Berlin switch block (nil = no fork, 0 = already on berlin)
	YoloV3Block         *big.Int `json:"yoloV3Block,omitempty"`         // YOLO v3: Gas repricings TODO @holiman add EIP references
	CatalystBlock       *big.Int `json:"catalystBlock,omitempty"`       // Catalyst switch block (nil = no fork, 0 = already on catalyst)
	LondonBlock         *big.Int `json:"londonBlock,omitempty"`         // London switch block (nil = no fork, 0 = already on london)
	ArrowGlacierBlock   *big.Int `json:"arrowGlacierBlock,omitempty"`   // Eip-4345 (bomb delay) switch block (nil = no fork, 0 = already activated)
	GrayGlacierBlock    *big.Int `json:"grayGlacierBlock,omitempty"`    // Eip-5133 (bomb delay) switch block (nil = no fork, 0 = already activated)
	MergeNetsplitBlock  *big.Int `json:"mergeNetsplitBlock,omitempty"`  // Virtual fork after The Merge to use as a network splitter

	// Fork scheduling was switched from blocks to timestamps here

	ShanghaiTime *uint64 `json:"shanghaiTime,omitempty"  toml:",omitempty"` // Shanghai switch time (nil = no fork, 0 = already on shanghai)
	KeplerTime   *uint64 `json:"keplerTime,omitempty" toml:",omitempty"`    // Kepler switch time (nil = no fork, 0 = already activated)
	CancunTime   *uint64 `json:"cancunTime,omitempty"  toml:",omitempty"`   // Cancun switch time (nil = no fork, 0 = already on cancun)
	PragueTime   *uint64 `json:"pragueTime,omitempty"  toml:",omitempty"`   // Prague switch time (nil = no fork, 0 = already on prague)
	VerkleTime   *uint64 `json:"verkleTime,omitempty"  toml:",omitempty"`   // Verkle switch time (nil = no fork, 0 = already on verkle)

	// TerminalTotalDifficulty is the amount of total difficulty reached by
	// the network that triggers the consensus upgrade.
	TerminalTotalDifficulty *big.Int `json:"terminalTotalDifficulty,omitempty"`

	// TerminalTotalDifficultyPassed is a flag specifying that the network already
	// passed the terminal total difficulty. Its purpose is to disable legacy sync
	// even without having seen the TTD locally (safer long term).
	TerminalTotalDifficultyPassed bool `json:"terminalTotalDifficultyPassed,omitempty"`

	RamanujanBlock  *big.Int `json:"ramanujanBlock,omitempty" toml:",omitempty"`  // ramanujanBlock switch block (nil = no fork, 0 = already activated)
	NielsBlock      *big.Int `json:"nielsBlock,omitempty" toml:",omitempty"`      // nielsBlock switch block (nil = no fork, 0 = already activated)
	MirrorSyncBlock *big.Int `json:"mirrorSyncBlock,omitempty" toml:",omitempty"` // mirrorSyncBlock switch block (nil = no fork, 0 = already activated)
	BrunoBlock      *big.Int `json:"brunoBlock,omitempty" toml:",omitempty"`      // brunoBlock switch block (nil = no fork, 0 = already activated)
	EulerBlock      *big.Int `json:"eulerBlock,omitempty" toml:",omitempty"`      // eulerBlock switch block (nil = no fork, 0 = already activated)
	GibbsBlock      *big.Int `json:"gibbsBlock,omitempty" toml:",omitempty"`      // gibbsBlock switch block (nil = no fork, 0 = already activated)
	NanoBlock       *big.Int `json:"nanoBlock,omitempty" toml:",omitempty"`       // nanoBlock switch block (nil = no fork, 0 = already activated)
	MoranBlock      *big.Int `json:"moranBlock,omitempty" toml:",omitempty"`      // moranBlock switch block (nil = no fork, 0 = already activated)
	PlanckBlock     *big.Int `json:"planckBlock,omitempty" toml:",omitempty"`     // planckBlock switch block (nil = no fork, 0 = already activated)
	LubanBlock      *big.Int `json:"lubanBlock,omitempty" toml:",omitempty"`      // lubanBlock switch block (nil = no fork, 0 = already activated)
	PlatoBlock      *big.Int `json:"platoBlock,omitempty" toml:",omitempty"`      // platoBlock switch block (nil = no fork, 0 = already activated)
	HertzBlock      *big.Int `json:"hertzBlock,omitempty" toml:",omitempty"`      // hertzBlock switch block (nil = no fork, 0 = already activated)
	HertzfixBlock   *big.Int `json:"hertzfixBlock,omitempty" toml:",omitempty"`   // hertzfixBlock switch block (nil = no fork, 0 = already activated)
	// Various consensus engines
	Ethash    *EthashConfig `json:"ethash,omitempty" toml:",omitempty"`
	Clique    *CliqueConfig `json:"clique,omitempty" toml:",omitempty"`
	Parlia    *ParliaConfig `json:"parlia,omitempty" toml:",omitempty"`
	IsDevMode bool          `json:"isDev,omitempty"`
}

// EthashConfig is the consensus engine configs for proof-of-work based sealing.
type EthashConfig struct{}

// String implements the stringer interface, returning the consensus engine details.
func (c *EthashConfig) String() string {
	return "ethash"
}

// CliqueConfig is the consensus engine configs for proof-of-authority based sealing.
type CliqueConfig struct {
	Period uint64 `json:"period"` // Number of seconds between blocks to enforce
	Epoch  uint64 `json:"epoch"`  // Epoch length to reset votes and checkpoint
}

// String implements the stringer interface, returning the consensus engine details.
func (c *CliqueConfig) String() string {
	return "clique"
}

// ParliaConfig is the consensus engine configs for proof-of-staked-authority based sealing.
type ParliaConfig struct {
	Period uint64 `json:"period"` // Number of seconds between blocks to enforce
	Epoch  uint64 `json:"epoch"`  // Epoch length to update validatorSet
}

// String implements the stringer interface, returning the consensus engine details.
func (b *ParliaConfig) String() string {
	return "parlia"
}

func (c *ChainConfig) Description() string {
	return ""
}

// String implements the fmt.Stringer interface.
func (c *ChainConfig) String() string {
	var engine interface{}

	switch {
	case c.Ethash != nil:
		engine = c.Ethash
	case c.Clique != nil:
		engine = c.Clique
	case c.Parlia != nil:
		engine = c.Parlia
	default:
		engine = "unknown"
	}

<<<<<<< HEAD
	return fmt.Sprintf("{ChainID: %v Homestead: %v DAO: %v DAOSupport: %v EIP150: %v EIP155: %v EIP158: %v Byzantium: %v Constantinople: %v Petersburg: %v Istanbul: %v, Muir Glacier: %v, Ramanujan: %v, Niels: %v, MirrorSync: %v, Bruno: %v, Berlin: %v, YOLO v3: %v, CatalystBlock: %v, London: %v, ArrowGlacier: %v, MergeFork:%v, Euler: %v, Gibbs: %v, Nano: %v, Moran: %v, Planck: %v,Luban: %v, Plato: %v, Hertz: %v, Hertzfix: %v, Engine: %v}",
=======
	var ShanghaiTime *big.Int
	if c.ShanghaiTime != nil {
		ShanghaiTime = big.NewInt(0).SetUint64(*c.ShanghaiTime)
	}

	var KeplerTime *big.Int
	if c.KeplerTime != nil {
		KeplerTime = big.NewInt(0).SetUint64(*c.KeplerTime)
	}

	return fmt.Sprintf("{ChainID: %v Homestead: %v DAO: %v DAOSupport: %v EIP150: %v EIP155: %v EIP158: %v Byzantium: %v Constantinople: %v Petersburg: %v Istanbul: %v, Muir Glacier: %v, Ramanujan: %v, Niels: %v, MirrorSync: %v, Bruno: %v, Berlin: %v, YOLO v3: %v, CatalystBlock: %v, London: %v, ArrowGlacier: %v, MergeFork:%v, Euler: %v, Gibbs: %v, Nano: %v, Moran: %v, Planck: %v,Luban: %v, Plato: %v, Hertz: %v, ShanghaiTime: %v, KeplerTime: %v, Engine: %v}",
>>>>>>> 70ccc3d1
		c.ChainID,
		c.HomesteadBlock,
		c.DAOForkBlock,
		c.DAOForkSupport,
		c.EIP150Block,
		c.EIP155Block,
		c.EIP158Block,
		c.ByzantiumBlock,
		c.ConstantinopleBlock,
		c.PetersburgBlock,
		c.IstanbulBlock,
		c.MuirGlacierBlock,
		c.RamanujanBlock,
		c.NielsBlock,
		c.MirrorSyncBlock,
		c.BrunoBlock,
		c.BerlinBlock,
		c.YoloV3Block,
		c.CatalystBlock,
		c.LondonBlock,
		c.ArrowGlacierBlock,
		c.MergeNetsplitBlock,
		c.EulerBlock,
		c.GibbsBlock,
		c.NanoBlock,
		c.MoranBlock,
		c.PlanckBlock,
		c.LubanBlock,
		c.PlatoBlock,
		c.HertzBlock,
<<<<<<< HEAD
		c.HertzfixBlock,
=======
		ShanghaiTime,
		KeplerTime,
>>>>>>> 70ccc3d1
		engine,
	)
}

// IsHomestead returns whether num is either equal to the homestead block or greater.
func (c *ChainConfig) IsHomestead(num *big.Int) bool {
	return isBlockForked(c.HomesteadBlock, num)
}

// IsDAOFork returns whether num is either equal to the DAO fork block or greater.
func (c *ChainConfig) IsDAOFork(num *big.Int) bool {
	return isBlockForked(c.DAOForkBlock, num)
}

// IsEIP150 returns whether num is either equal to the EIP150 fork block or greater.
func (c *ChainConfig) IsEIP150(num *big.Int) bool {
	return isBlockForked(c.EIP150Block, num)
}

// IsEIP155 returns whether num is either equal to the EIP155 fork block or greater.
func (c *ChainConfig) IsEIP155(num *big.Int) bool {
	return isBlockForked(c.EIP155Block, num)
}

// IsEIP158 returns whether num is either equal to the EIP158 fork block or greater.
func (c *ChainConfig) IsEIP158(num *big.Int) bool {
	return isBlockForked(c.EIP158Block, num)
}

// IsByzantium returns whether num is either equal to the Byzantium fork block or greater.
func (c *ChainConfig) IsByzantium(num *big.Int) bool {
	return isBlockForked(c.ByzantiumBlock, num)
}

// IsConstantinople returns whether num is either equal to the Constantinople fork block or greater.
func (c *ChainConfig) IsConstantinople(num *big.Int) bool {
	return isBlockForked(c.ConstantinopleBlock, num)
}

// IsRamanujan returns whether num is either equal to the IsRamanujan fork block or greater.
func (c *ChainConfig) IsRamanujan(num *big.Int) bool {
	return isBlockForked(c.RamanujanBlock, num)
}

// IsOnRamanujan returns whether num is equal to the Ramanujan fork block
func (c *ChainConfig) IsOnRamanujan(num *big.Int) bool {
	return configBlockEqual(c.RamanujanBlock, num)
}

// IsNiels returns whether num is either equal to the Niels fork block or greater.
func (c *ChainConfig) IsNiels(num *big.Int) bool {
	return isBlockForked(c.NielsBlock, num)
}

// IsOnNiels returns whether num is equal to the IsNiels fork block
func (c *ChainConfig) IsOnNiels(num *big.Int) bool {
	return configBlockEqual(c.NielsBlock, num)
}

// IsMirrorSync returns whether num is either equal to the MirrorSync fork block or greater.
func (c *ChainConfig) IsMirrorSync(num *big.Int) bool {
	return isBlockForked(c.MirrorSyncBlock, num)
}

// IsOnMirrorSync returns whether num is equal to the MirrorSync fork block
func (c *ChainConfig) IsOnMirrorSync(num *big.Int) bool {
	return configBlockEqual(c.MirrorSyncBlock, num)
}

// IsBruno returns whether num is either equal to the Burn fork block or greater.
func (c *ChainConfig) IsBruno(num *big.Int) bool {
	return isBlockForked(c.BrunoBlock, num)
}

// IsOnBruno returns whether num is equal to the Burn fork block
func (c *ChainConfig) IsOnBruno(num *big.Int) bool {
	return configBlockEqual(c.BrunoBlock, num)
}

// IsEuler returns whether num is either equal to the euler fork block or greater.
func (c *ChainConfig) IsEuler(num *big.Int) bool {
	return isBlockForked(c.EulerBlock, num)
}

// IsOnEuler returns whether num is equal to the euler fork block
func (c *ChainConfig) IsOnEuler(num *big.Int) bool {
	return configBlockEqual(c.EulerBlock, num)
}

// IsLuban returns whether num is either equal to the first fast finality fork block or greater.
func (c *ChainConfig) IsLuban(num *big.Int) bool {
	return isBlockForked(c.LubanBlock, num)
}

// IsOnLuban returns whether num is equal to the first fast finality fork block.
func (c *ChainConfig) IsOnLuban(num *big.Int) bool {
	return configBlockEqual(c.LubanBlock, num)
}

// IsPlato returns whether num is either equal to the second fast finality fork block or greater.
func (c *ChainConfig) IsPlato(num *big.Int) bool {
	return isBlockForked(c.PlatoBlock, num)
}

// IsOnPlato returns whether num is equal to the second fast finality fork block.
func (c *ChainConfig) IsOnPlato(num *big.Int) bool {
	return configBlockEqual(c.PlatoBlock, num)
}

// IsHertz returns whether num is either equal to the block of enabling Berlin EIPs or greater.
func (c *ChainConfig) IsHertz(num *big.Int) bool {
	return isBlockForked(c.HertzBlock, num)
}

// IsOnHertz returns whether num is equal to the fork block of enabling Berlin EIPs.
func (c *ChainConfig) IsOnHertz(num *big.Int) bool {
	return configBlockEqual(c.HertzBlock, num)
}

func (c *ChainConfig) IsHertzfix(num *big.Int) bool {
	return isBlockForked(c.HertzfixBlock, num)
}

func (c *ChainConfig) IsOnHertzfix(num *big.Int) bool {
	return configBlockEqual(c.HertzfixBlock, num)
}

// IsMuirGlacier returns whether num is either equal to the Muir Glacier (EIP-2384) fork block or greater.
func (c *ChainConfig) IsMuirGlacier(num *big.Int) bool {
	return isBlockForked(c.MuirGlacierBlock, num)
}

// IsPetersburg returns whether num is either
// - equal to or greater than the PetersburgBlock fork block,
// - OR is nil, and Constantinople is active
func (c *ChainConfig) IsPetersburg(num *big.Int) bool {
	return isBlockForked(c.PetersburgBlock, num) || c.PetersburgBlock == nil && isBlockForked(c.ConstantinopleBlock, num)
}

// IsIstanbul returns whether num is either equal to the Istanbul fork block or greater.
func (c *ChainConfig) IsIstanbul(num *big.Int) bool {
	return isBlockForked(c.IstanbulBlock, num)
}

// IsBerlin returns whether num is either equal to the Berlin fork block or greater.
func (c *ChainConfig) IsBerlin(num *big.Int) bool {
	return isBlockForked(c.BerlinBlock, num)
}

// IsLondon returns whether num is either equal to the London fork block or greater.
func (c *ChainConfig) IsLondon(num *big.Int) bool {
	return isBlockForked(c.LondonBlock, num)
}

// IsArrowGlacier returns whether num is either equal to the Arrow Glacier (EIP-4345) fork block or greater.
func (c *ChainConfig) IsArrowGlacier(num *big.Int) bool {
	return isBlockForked(c.ArrowGlacierBlock, num)
}

// IsGrayGlacier returns whether num is either equal to the Gray Glacier (EIP-5133) fork block or greater.
func (c *ChainConfig) IsGrayGlacier(num *big.Int) bool {
	return isBlockForked(c.GrayGlacierBlock, num)
}

// IsTerminalPoWBlock returns whether the given block is the last block of PoW stage.
func (c *ChainConfig) IsTerminalPoWBlock(parentTotalDiff *big.Int, totalDiff *big.Int) bool {
	if c.TerminalTotalDifficulty == nil {
		return false
	}
	return parentTotalDiff.Cmp(c.TerminalTotalDifficulty) < 0 && totalDiff.Cmp(c.TerminalTotalDifficulty) >= 0
}

// IsGibbs returns whether num is either equal to the gibbs fork block or greater.
func (c *ChainConfig) IsGibbs(num *big.Int) bool {
	return isBlockForked(c.GibbsBlock, num)
}

// IsOnGibbs returns whether num is equal to the gibbs fork block
func (c *ChainConfig) IsOnGibbs(num *big.Int) bool {
	return configBlockEqual(c.GibbsBlock, num)
}

func (c *ChainConfig) IsNano(num *big.Int) bool {
	return isBlockForked(c.NanoBlock, num)
}

func (c *ChainConfig) IsOnNano(num *big.Int) bool {
	return configBlockEqual(c.NanoBlock, num)
}

func (c *ChainConfig) IsMoran(num *big.Int) bool {
	return isBlockForked(c.MoranBlock, num)
}

func (c *ChainConfig) IsOnMoran(num *big.Int) bool {
	return configBlockEqual(c.MoranBlock, num)
}

func (c *ChainConfig) IsPlanck(num *big.Int) bool {
	return isBlockForked(c.PlanckBlock, num)
}

func (c *ChainConfig) IsOnPlanck(num *big.Int) bool {
	return configBlockEqual(c.PlanckBlock, num)
}

// IsShanghai returns whether time is either equal to the Shanghai fork time or greater.
func (c *ChainConfig) IsShanghai(num *big.Int, time uint64) bool {
	return c.IsLondon(num) && isTimestampForked(c.ShanghaiTime, time)
}

// IsKepler returns whether time is either equal to the kepler fork time or greater.
func (c *ChainConfig) IsKepler(num *big.Int, time uint64) bool {
	return c.IsLondon(num) && isTimestampForked(c.KeplerTime, time)
}

// IsOnKepler returns whether currentBlockTime is either equal to the kepler fork time or greater firstly.
func (c *ChainConfig) IsOnKepler(currentBlockNumber *big.Int, lastBlockTime uint64, currentBlockTime uint64) bool {
	lastBlockNumber := new(big.Int)
	if currentBlockNumber.Cmp(big.NewInt(1)) >= 0 {
		lastBlockNumber.Sub(currentBlockNumber, big.NewInt(1))
	}
	return !c.IsKepler(lastBlockNumber, lastBlockTime) && c.IsKepler(currentBlockNumber, currentBlockTime)
}

// IsCancun returns whether num is either equal to the Cancun fork time or greater.
func (c *ChainConfig) IsCancun(num *big.Int, time uint64) bool {
	return c.IsLondon(num) && isTimestampForked(c.CancunTime, time)
}

// IsPrague returns whether num is either equal to the Prague fork time or greater.
func (c *ChainConfig) IsPrague(num *big.Int, time uint64) bool {
	return c.IsLondon(num) && isTimestampForked(c.PragueTime, time)
}

// IsVerkle returns whether num is either equal to the Verkle fork time or greater.
func (c *ChainConfig) IsVerkle(num *big.Int, time uint64) bool {
	return c.IsLondon(num) && isTimestampForked(c.VerkleTime, time)
}

// CheckCompatible checks whether scheduled fork transitions have been imported
// with a mismatching chain configuration.
func (c *ChainConfig) CheckCompatible(newcfg *ChainConfig, height uint64, time uint64) *ConfigCompatError {
	var (
		bhead = new(big.Int).SetUint64(height)
		btime = time
	)
	// Iterate checkCompatible to find the lowest conflict.
	var lasterr *ConfigCompatError
	for {
		err := c.checkCompatible(newcfg, bhead, btime)
		if err == nil || (lasterr != nil && err.RewindToBlock == lasterr.RewindToBlock && err.RewindToTime == lasterr.RewindToTime) {
			break
		}
		lasterr = err

		if err.RewindToTime > 0 {
			btime = err.RewindToTime
		} else {
			bhead.SetUint64(err.RewindToBlock)
		}
	}
	return lasterr
}

// CheckConfigForkOrder checks that we don't "skip" any forks, geth isn't pluggable enough
// to guarantee that forks can be implemented in a different order than on official networks
func (c *ChainConfig) CheckConfigForkOrder() error {
	// skip checking for non-Parlia egine
	if c.Parlia == nil {
		return nil
	}
	type fork struct {
		name      string
		block     *big.Int // forks up to - and including the merge - were defined with block numbers
		timestamp *uint64  // forks after the merge are scheduled using timestamps
		optional  bool     // if true, the fork may be nil and next fork is still allowed
	}
	var lastFork fork
	for _, cur := range []fork{
		{name: "mirrorSyncBlock", block: c.MirrorSyncBlock},
		{name: "brunoBlock", block: c.BrunoBlock},
		{name: "eulerBlock", block: c.EulerBlock},
		{name: "gibbsBlock", block: c.GibbsBlock},
		{name: "planckBlock", block: c.PlanckBlock},
		{name: "lubanBlock", block: c.LubanBlock},
		{name: "platoBlock", block: c.PlatoBlock},
		{name: "hertzBlock", block: c.HertzBlock},
		{name: "hertzfixBlock", block: c.HertzfixBlock},
		{name: "shanghaiTime", timestamp: c.ShanghaiTime},
		{name: "cancunTime", timestamp: c.CancunTime, optional: true},
		{name: "pragueTime", timestamp: c.PragueTime, optional: true},
		{name: "verkleTime", timestamp: c.VerkleTime, optional: true},
	} {
		if lastFork.name != "" {
			switch {
			// Non-optional forks must all be present in the chain config up to the last defined fork
			case lastFork.block == nil && lastFork.timestamp == nil && (cur.block != nil || cur.timestamp != nil):
				if cur.block != nil {
					return fmt.Errorf("unsupported fork ordering: %v not enabled, but %v enabled at block %v",
						lastFork.name, cur.name, cur.block)
				} else {
					return fmt.Errorf("unsupported fork ordering: %v not enabled, but %v enabled at timestamp %v",
						lastFork.name, cur.name, cur.timestamp)
				}

			// Fork (whether defined by block or timestamp) must follow the fork definition sequence
			case (lastFork.block != nil && cur.block != nil) || (lastFork.timestamp != nil && cur.timestamp != nil):
				if lastFork.block != nil && lastFork.block.Cmp(cur.block) > 0 {
					return fmt.Errorf("unsupported fork ordering: %v enabled at block %v, but %v enabled at block %v",
						lastFork.name, lastFork.block, cur.name, cur.block)
				} else if lastFork.timestamp != nil && *lastFork.timestamp > *cur.timestamp {
					return fmt.Errorf("unsupported fork ordering: %v enabled at timestamp %v, but %v enabled at timestamp %v",
						lastFork.name, lastFork.timestamp, cur.name, cur.timestamp)
				}

				// Timestamp based forks can follow block based ones, but not the other way around
				if lastFork.timestamp != nil && cur.block != nil {
					return fmt.Errorf("unsupported fork ordering: %v used timestamp ordering, but %v reverted to block ordering",
						lastFork.name, cur.name)
				}
			}
		}
		// If it was optional and not set, then ignore it
		if !cur.optional || (cur.block != nil || cur.timestamp != nil) {
			lastFork = cur
		}
	}
	return nil
}

func (c *ChainConfig) checkCompatible(newcfg *ChainConfig, headNumber *big.Int, headTimestamp uint64) *ConfigCompatError {
	if isForkBlockIncompatible(c.HomesteadBlock, newcfg.HomesteadBlock, headNumber) {
		return newBlockCompatError("Homestead fork block", c.HomesteadBlock, newcfg.HomesteadBlock)
	}
	if isForkBlockIncompatible(c.DAOForkBlock, newcfg.DAOForkBlock, headNumber) {
		return newBlockCompatError("DAO fork block", c.DAOForkBlock, newcfg.DAOForkBlock)
	}
	if c.IsDAOFork(headNumber) && c.DAOForkSupport != newcfg.DAOForkSupport {
		return newBlockCompatError("DAO fork support flag", c.DAOForkBlock, newcfg.DAOForkBlock)
	}
	if isForkBlockIncompatible(c.EIP150Block, newcfg.EIP150Block, headNumber) {
		return newBlockCompatError("EIP150 fork block", c.EIP150Block, newcfg.EIP150Block)
	}
	if isForkBlockIncompatible(c.EIP155Block, newcfg.EIP155Block, headNumber) {
		return newBlockCompatError("EIP155 fork block", c.EIP155Block, newcfg.EIP155Block)
	}
	if isForkBlockIncompatible(c.EIP158Block, newcfg.EIP158Block, headNumber) {
		return newBlockCompatError("EIP158 fork block", c.EIP158Block, newcfg.EIP158Block)
	}
	if c.IsEIP158(headNumber) && !configBlockEqual(c.ChainID, newcfg.ChainID) {
		return newBlockCompatError("EIP158 chain ID", c.EIP158Block, newcfg.EIP158Block)
	}
	if isForkBlockIncompatible(c.ByzantiumBlock, newcfg.ByzantiumBlock, headNumber) {
		return newBlockCompatError("Byzantium fork block", c.ByzantiumBlock, newcfg.ByzantiumBlock)
	}
	if isForkBlockIncompatible(c.ConstantinopleBlock, newcfg.ConstantinopleBlock, headNumber) {
		return newBlockCompatError("Constantinople fork block", c.ConstantinopleBlock, newcfg.ConstantinopleBlock)
	}
	if isForkBlockIncompatible(c.PetersburgBlock, newcfg.PetersburgBlock, headNumber) {
		// the only case where we allow Petersburg to be set in the past is if it is equal to Constantinople
		// mainly to satisfy fork ordering requirements which state that Petersburg fork be set if Constantinople fork is set
		if isForkBlockIncompatible(c.ConstantinopleBlock, newcfg.PetersburgBlock, headNumber) {
			return newBlockCompatError("Petersburg fork block", c.PetersburgBlock, newcfg.PetersburgBlock)
		}
	}
	if isForkBlockIncompatible(c.IstanbulBlock, newcfg.IstanbulBlock, headNumber) {
		return newBlockCompatError("Istanbul fork block", c.IstanbulBlock, newcfg.IstanbulBlock)
	}
	if isForkBlockIncompatible(c.MuirGlacierBlock, newcfg.MuirGlacierBlock, headNumber) {
		return newBlockCompatError("Muir Glacier fork block", c.MuirGlacierBlock, newcfg.MuirGlacierBlock)
	}
	if isForkBlockIncompatible(c.BerlinBlock, newcfg.BerlinBlock, headNumber) {
		return newBlockCompatError("Berlin fork block", c.BerlinBlock, newcfg.BerlinBlock)
	}
	if isForkBlockIncompatible(c.LondonBlock, newcfg.LondonBlock, headNumber) {
		return newBlockCompatError("London fork block", c.LondonBlock, newcfg.LondonBlock)
	}
	if isForkBlockIncompatible(c.ArrowGlacierBlock, newcfg.ArrowGlacierBlock, headNumber) {
		return newBlockCompatError("Arrow Glacier fork block", c.ArrowGlacierBlock, newcfg.ArrowGlacierBlock)
	}
	if isForkBlockIncompatible(c.GrayGlacierBlock, newcfg.GrayGlacierBlock, headNumber) {
		return newBlockCompatError("Gray Glacier fork block", c.GrayGlacierBlock, newcfg.GrayGlacierBlock)
	}
	if isForkBlockIncompatible(c.MergeNetsplitBlock, newcfg.MergeNetsplitBlock, headNumber) {
		return newBlockCompatError("Merge Start fork block", c.MergeNetsplitBlock, newcfg.MergeNetsplitBlock)
	}
	if isForkBlockIncompatible(c.RamanujanBlock, newcfg.RamanujanBlock, headNumber) {
		return newBlockCompatError("ramanujan fork block", c.RamanujanBlock, newcfg.RamanujanBlock)
	}
	if isForkBlockIncompatible(c.MirrorSyncBlock, newcfg.MirrorSyncBlock, headNumber) {
		return newBlockCompatError("mirrorSync fork block", c.MirrorSyncBlock, newcfg.MirrorSyncBlock)
	}
	if isForkBlockIncompatible(c.BrunoBlock, newcfg.BrunoBlock, headNumber) {
		return newBlockCompatError("bruno fork block", c.BrunoBlock, newcfg.BrunoBlock)
	}
	if isForkBlockIncompatible(c.EulerBlock, newcfg.EulerBlock, headNumber) {
		return newBlockCompatError("euler fork block", c.EulerBlock, newcfg.EulerBlock)
	}
	if isForkBlockIncompatible(c.GibbsBlock, newcfg.GibbsBlock, headNumber) {
		return newBlockCompatError("gibbs fork block", c.GibbsBlock, newcfg.GibbsBlock)
	}
	if isForkBlockIncompatible(c.NanoBlock, newcfg.NanoBlock, headNumber) {
		return newBlockCompatError("nano fork block", c.NanoBlock, newcfg.NanoBlock)
	}
	if isForkBlockIncompatible(c.MoranBlock, newcfg.MoranBlock, headNumber) {
		return newBlockCompatError("moran fork block", c.MoranBlock, newcfg.MoranBlock)
	}
	if isForkBlockIncompatible(c.PlanckBlock, newcfg.PlanckBlock, headNumber) {
		return newBlockCompatError("planck fork block", c.PlanckBlock, newcfg.PlanckBlock)
	}
	if isForkBlockIncompatible(c.LubanBlock, newcfg.LubanBlock, headNumber) {
		return newBlockCompatError("luban fork block", c.LubanBlock, newcfg.LubanBlock)
	}
	if isForkBlockIncompatible(c.PlatoBlock, newcfg.PlatoBlock, headNumber) {
		return newBlockCompatError("plato fork block", c.PlatoBlock, newcfg.PlatoBlock)
	}
	if isForkBlockIncompatible(c.HertzBlock, newcfg.HertzBlock, headNumber) {
		return newBlockCompatError("hertz fork block", c.HertzBlock, newcfg.HertzBlock)
	}
	if isForkBlockIncompatible(c.HertzfixBlock, newcfg.HertzfixBlock, headNumber) {
		return newBlockCompatError("hertzfix fork block", c.HertzfixBlock, newcfg.HertzfixBlock)
	}
	if isForkTimestampIncompatible(c.ShanghaiTime, newcfg.ShanghaiTime, headTimestamp) {
		return newTimestampCompatError("Shanghai fork timestamp", c.ShanghaiTime, newcfg.ShanghaiTime)
	}
	if isForkTimestampIncompatible(c.KeplerTime, newcfg.KeplerTime, headTimestamp) {
		return newTimestampCompatError("Kepler fork timestamp", c.KeplerTime, newcfg.KeplerTime)
	}
	if isForkTimestampIncompatible(c.CancunTime, newcfg.CancunTime, headTimestamp) {
		return newTimestampCompatError("Cancun fork timestamp", c.CancunTime, newcfg.CancunTime)
	}
	if isForkTimestampIncompatible(c.PragueTime, newcfg.PragueTime, headTimestamp) {
		return newTimestampCompatError("Prague fork timestamp", c.PragueTime, newcfg.PragueTime)
	}
	if isForkTimestampIncompatible(c.VerkleTime, newcfg.VerkleTime, headTimestamp) {
		return newTimestampCompatError("Verkle fork timestamp", c.VerkleTime, newcfg.VerkleTime)
	}
	return nil
}

// BaseFeeChangeDenominator bounds the amount the base fee can change between blocks.
func (c *ChainConfig) BaseFeeChangeDenominator() uint64 {
	return DefaultBaseFeeChangeDenominator
}

// ElasticityMultiplier bounds the maximum gas limit an EIP-1559 block may have.
func (c *ChainConfig) ElasticityMultiplier() uint64 {
	return DefaultElasticityMultiplier
}

// isForkBlockIncompatible returns true if a fork scheduled at block s1 cannot be
// rescheduled to block s2 because head is already past the fork.
func isForkBlockIncompatible(s1, s2, head *big.Int) bool {
	return (isBlockForked(s1, head) || isBlockForked(s2, head)) && !configBlockEqual(s1, s2)
}

// isBlockForked returns whether a fork scheduled at block s is active at the
// given head block. Whilst this method is the same as isTimestampForked, they
// are explicitly separate for clearer reading.
func isBlockForked(s, head *big.Int) bool {
	if s == nil || head == nil {
		return false
	}
	return s.Cmp(head) <= 0
}

func configBlockEqual(x, y *big.Int) bool {
	if x == nil {
		return y == nil
	}
	if y == nil {
		return x == nil
	}
	return x.Cmp(y) == 0
}

// isForkTimestampIncompatible returns true if a fork scheduled at timestamp s1
// cannot be rescheduled to timestamp s2 because head is already past the fork.
func isForkTimestampIncompatible(s1, s2 *uint64, head uint64) bool {
	return (isTimestampForked(s1, head) || isTimestampForked(s2, head)) && !configTimestampEqual(s1, s2)
}

// isTimestampForked returns whether a fork scheduled at timestamp s is active
// at the given head timestamp. Whilst this method is the same as isBlockForked,
// they are explicitly separate for clearer reading.
func isTimestampForked(s *uint64, head uint64) bool {
	if s == nil {
		return false
	}
	return *s <= head
}

func configTimestampEqual(x, y *uint64) bool {
	if x == nil {
		return y == nil
	}
	if y == nil {
		return x == nil
	}
	return *x == *y
}

// ConfigCompatError is raised if the locally-stored blockchain is initialised with a
// ChainConfig that would alter the past.
type ConfigCompatError struct {
	What string

	// block numbers of the stored and new configurations if block based forking
	StoredBlock, NewBlock *big.Int

	// timestamps of the stored and new configurations if time based forking
	StoredTime, NewTime *uint64

	// the block number to which the local chain must be rewound to correct the error
	RewindToBlock uint64

	// the timestamp to which the local chain must be rewound to correct the error
	RewindToTime uint64
}

func newBlockCompatError(what string, storedblock, newblock *big.Int) *ConfigCompatError {
	var rew *big.Int
	switch {
	case storedblock == nil:
		rew = newblock
	case newblock == nil || storedblock.Cmp(newblock) < 0:
		rew = storedblock
	default:
		rew = newblock
	}
	err := &ConfigCompatError{
		What:          what,
		StoredBlock:   storedblock,
		NewBlock:      newblock,
		RewindToBlock: 0,
	}
	if rew != nil && rew.Sign() > 0 {
		err.RewindToBlock = rew.Uint64() - 1
	}
	return err
}

func newTimestampCompatError(what string, storedtime, newtime *uint64) *ConfigCompatError {
	var rew *uint64
	switch {
	case storedtime == nil:
		rew = newtime
	case newtime == nil || *storedtime < *newtime:
		rew = storedtime
	default:
		rew = newtime
	}
	err := &ConfigCompatError{
		What:         what,
		StoredTime:   storedtime,
		NewTime:      newtime,
		RewindToTime: 0,
	}
	if rew != nil {
		err.RewindToTime = *rew - 1
	}
	return err
}

func (err *ConfigCompatError) Error() string {
	if err.StoredBlock != nil {
		return fmt.Sprintf("mismatching %s in database (have block %d, want block %d, rewindto block %d)", err.What, err.StoredBlock, err.NewBlock, err.RewindToBlock)
	}
	return fmt.Sprintf("mismatching %s in database (have timestamp %d, want timestamp %d, rewindto timestamp %d)", err.What, err.StoredTime, err.NewTime, err.RewindToTime)
}

// Rules wraps ChainConfig and is merely syntactic sugar or can be used for functions
// that do not have or require information about the block.
//
// Rules is a one time interface meaning that it shouldn't be used in between transition
// phases.
type Rules struct {
	ChainID                                                 *big.Int
	IsHomestead, IsEIP150, IsEIP155, IsEIP158               bool
	IsByzantium, IsConstantinople, IsPetersburg, IsIstanbul bool
	IsBerlin, IsLondon                                      bool
	IsMerge                                                 bool
	IsNano                                                  bool
	IsMoran                                                 bool
	IsPlanck                                                bool
	IsLuban                                                 bool
	IsPlato                                                 bool
	IsHertz                                                 bool
<<<<<<< HEAD
	IsHertzfix                                              bool
	IsShanghai, IsCancun, IsPrague                          bool
=======
	IsShanghai, IsKepler, IsCancun, IsPrague                bool
>>>>>>> 70ccc3d1
	IsVerkle                                                bool
}

// Rules ensures c's ChainID is not nil.
func (c *ChainConfig) Rules(num *big.Int, isMerge bool, timestamp uint64) Rules {
	chainID := c.ChainID
	if chainID == nil {
		chainID = new(big.Int)
	}
	return Rules{
		ChainID:          new(big.Int).Set(chainID),
		IsHomestead:      c.IsHomestead(num),
		IsEIP150:         c.IsEIP150(num),
		IsEIP155:         c.IsEIP155(num),
		IsEIP158:         c.IsEIP158(num),
		IsByzantium:      c.IsByzantium(num),
		IsConstantinople: c.IsConstantinople(num),
		IsPetersburg:     c.IsPetersburg(num),
		IsIstanbul:       c.IsIstanbul(num),
		IsBerlin:         c.IsBerlin(num),
		IsLondon:         c.IsLondon(num),
		IsMerge:          isMerge,
		IsNano:           c.IsNano(num),
		IsMoran:          c.IsMoran(num),
		IsPlanck:         c.IsPlanck(num),
		IsLuban:          c.IsLuban(num),
		IsPlato:          c.IsPlato(num),
		IsHertz:          c.IsHertz(num),
		IsHertzfix:       c.IsHertzfix(num),
		IsShanghai:       c.IsShanghai(num, timestamp),
		IsKepler:         c.IsKepler(num, timestamp),
		IsCancun:         c.IsCancun(num, timestamp),
		IsPrague:         c.IsPrague(num, timestamp),
		IsVerkle:         c.IsVerkle(num, timestamp),
	}
}<|MERGE_RESOLUTION|>--- conflicted
+++ resolved
@@ -159,25 +159,13 @@
 		MoranBlock:          big.NewInt(22107423),
 		GibbsBlock:          big.NewInt(23846001),
 		PlanckBlock:         big.NewInt(27281024),
-<<<<<<< HEAD
-
-		// TODO modify blockNumber, make sure the blockNumber is not an integer multiple of 200 (epoch number)
-		// TODO Caution !!! it should be very careful !!!
-		LubanBlock: big.NewInt(29020050),
-		PlatoBlock: big.NewInt(30720096),
-		// TODO modify blockNumber, make sure HertzBlock=BerlinBlock=LondonBlock to enable Berlin and London EIPs
-		BerlinBlock:   big.NewInt(31302048),
-		LondonBlock:   big.NewInt(31302048),
-		HertzBlock:    big.NewInt(31302048),
-		HertzfixBlock: big.NewInt(34140700),
-=======
 		LubanBlock:          big.NewInt(29020050),
 		PlatoBlock:          big.NewInt(30720096),
 		BerlinBlock:         big.NewInt(31302048),
 		LondonBlock:         big.NewInt(31302048),
 		HertzBlock:          big.NewInt(31302048),
-
->>>>>>> 70ccc3d1
+		HertzfixBlock:       big.NewInt(34140700),
+
 		Parlia: &ParliaConfig{
 			Period: 3,
 			Epoch:  200,
@@ -204,24 +192,12 @@
 		NanoBlock:           big.NewInt(23482428),
 		MoranBlock:          big.NewInt(23603940),
 		PlanckBlock:         big.NewInt(28196022),
-<<<<<<< HEAD
-
-		// TODO modify blockNumber, make sure the blockNumber is not an integer multiple of 200 (epoch number)
-		// TODO Caution !!! it should be very careful !!!
-		LubanBlock: big.NewInt(29295050),
-		PlatoBlock: big.NewInt(29861024),
-		// TODO modify blockNumber, make sure HertzBlock=BerlinBlock=LondonBlock to enable Berlin and London EIPs
-		BerlinBlock:   big.NewInt(31103030),
-		LondonBlock:   big.NewInt(31103030),
-		HertzBlock:    big.NewInt(31103030),
-		HertzfixBlock: big.NewInt(35682300),
-=======
 		LubanBlock:          big.NewInt(29295050),
 		PlatoBlock:          big.NewInt(29861024),
 		BerlinBlock:         big.NewInt(31103030),
 		LondonBlock:         big.NewInt(31103030),
 		HertzBlock:          big.NewInt(31103030),
->>>>>>> 70ccc3d1
+		HertzfixBlock:       big.NewInt(35682300),
 
 		Parlia: &ParliaConfig{
 			Period: 3,
@@ -249,20 +225,11 @@
 		NanoBlock:           nil,
 		MoranBlock:          nil,
 		PlanckBlock:         nil,
-<<<<<<< HEAD
-
-		// TODO
-		LubanBlock:    nil,
-		PlatoBlock:    nil,
-		BerlinBlock:   nil,
-		HertzBlock:    nil,
-		HertzfixBlock: nil,
-=======
 		LubanBlock:          nil,
 		PlatoBlock:          nil,
 		BerlinBlock:         nil,
 		HertzBlock:          nil,
->>>>>>> 70ccc3d1
+		HertzfixBlock: nil,
 
 		Parlia: &ParliaConfig{
 			Period: 3,
@@ -567,9 +534,6 @@
 		engine = "unknown"
 	}
 
-<<<<<<< HEAD
-	return fmt.Sprintf("{ChainID: %v Homestead: %v DAO: %v DAOSupport: %v EIP150: %v EIP155: %v EIP158: %v Byzantium: %v Constantinople: %v Petersburg: %v Istanbul: %v, Muir Glacier: %v, Ramanujan: %v, Niels: %v, MirrorSync: %v, Bruno: %v, Berlin: %v, YOLO v3: %v, CatalystBlock: %v, London: %v, ArrowGlacier: %v, MergeFork:%v, Euler: %v, Gibbs: %v, Nano: %v, Moran: %v, Planck: %v,Luban: %v, Plato: %v, Hertz: %v, Hertzfix: %v, Engine: %v}",
-=======
 	var ShanghaiTime *big.Int
 	if c.ShanghaiTime != nil {
 		ShanghaiTime = big.NewInt(0).SetUint64(*c.ShanghaiTime)
@@ -580,8 +544,7 @@
 		KeplerTime = big.NewInt(0).SetUint64(*c.KeplerTime)
 	}
 
-	return fmt.Sprintf("{ChainID: %v Homestead: %v DAO: %v DAOSupport: %v EIP150: %v EIP155: %v EIP158: %v Byzantium: %v Constantinople: %v Petersburg: %v Istanbul: %v, Muir Glacier: %v, Ramanujan: %v, Niels: %v, MirrorSync: %v, Bruno: %v, Berlin: %v, YOLO v3: %v, CatalystBlock: %v, London: %v, ArrowGlacier: %v, MergeFork:%v, Euler: %v, Gibbs: %v, Nano: %v, Moran: %v, Planck: %v,Luban: %v, Plato: %v, Hertz: %v, ShanghaiTime: %v, KeplerTime: %v, Engine: %v}",
->>>>>>> 70ccc3d1
+	return fmt.Sprintf("{ChainID: %v Homestead: %v DAO: %v DAOSupport: %v EIP150: %v EIP155: %v EIP158: %v Byzantium: %v Constantinople: %v Petersburg: %v Istanbul: %v, Muir Glacier: %v, Ramanujan: %v, Niels: %v, MirrorSync: %v, Bruno: %v, Berlin: %v, YOLO v3: %v, CatalystBlock: %v, London: %v, ArrowGlacier: %v, MergeFork:%v, Euler: %v, Gibbs: %v, Nano: %v, Moran: %v, Planck: %v,Luban: %v, Plato: %v, Hertz: %v, Hertzfix: %v, ShanghaiTime: %v, KeplerTime: %v, Engine: %v}",
 		c.ChainID,
 		c.HomesteadBlock,
 		c.DAOForkBlock,
@@ -612,12 +575,9 @@
 		c.LubanBlock,
 		c.PlatoBlock,
 		c.HertzBlock,
-<<<<<<< HEAD
 		c.HertzfixBlock,
-=======
 		ShanghaiTime,
 		KeplerTime,
->>>>>>> 70ccc3d1
 		engine,
 	)
 }
@@ -1207,12 +1167,8 @@
 	IsLuban                                                 bool
 	IsPlato                                                 bool
 	IsHertz                                                 bool
-<<<<<<< HEAD
 	IsHertzfix                                              bool
-	IsShanghai, IsCancun, IsPrague                          bool
-=======
 	IsShanghai, IsKepler, IsCancun, IsPrague                bool
->>>>>>> 70ccc3d1
 	IsVerkle                                                bool
 }
 
