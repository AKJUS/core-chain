--- conflicted
+++ resolved
@@ -118,14 +118,6 @@
 // The record uses nanoseconds.
 func (t *StandardTimer) UpdateSince(ts time.Time) {
 	t.Update(time.Since(ts))
-<<<<<<< HEAD
-}
-
-// Variance returns the variance of the values in the sample.
-func (t *StandardTimer) Variance() float64 {
-	return t.histogram.Variance()
-=======
->>>>>>> 8f7eb9cc
 }
 
 // timerSnapshot is a read-only copy of another Timer.
