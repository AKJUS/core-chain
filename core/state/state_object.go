// Copyright 2014 The go-ethereum Authors
// This file is part of the go-ethereum library.
//
// The go-ethereum library is free software: you can redistribute it and/or modify
// it under the terms of the GNU Lesser General Public License as published by
// the Free Software Foundation, either version 3 of the License, or
// (at your option) any later version.
//
// The go-ethereum library is distributed in the hope that it will be useful,
// but WITHOUT ANY WARRANTY; without even the implied warranty of
// MERCHANTABILITY or FITNESS FOR A PARTICULAR PURPOSE. See the
// GNU Lesser General Public License for more details.
//
// You should have received a copy of the GNU Lesser General Public License
// along with the go-ethereum library. If not, see <http://www.gnu.org/licenses/>.

package state

import (
	"bytes"
	"fmt"
	"io"
	"math/big"
	"sync"
	"time"

	"github.com/ethereum/go-ethereum/common"
	"github.com/ethereum/go-ethereum/core/types"
	"github.com/ethereum/go-ethereum/crypto"
	"github.com/ethereum/go-ethereum/metrics"
	"github.com/ethereum/go-ethereum/rlp"
	"github.com/ethereum/go-ethereum/trie/trienode"
)

type Code []byte

func (c Code) String() string {
	return string(c) //strings.Join(Disassemble(c), " ")
}

type Storage map[common.Hash]common.Hash

func (s Storage) String() (str string) {
	for key, value := range s {
		str += fmt.Sprintf("%X : %X\n", key, value)
	}
	return
}

func (s Storage) Copy() Storage {
	cpy := make(Storage, len(s))
	for key, value := range s {
		cpy[key] = value
	}
	return cpy
}

// StateObject represents an Ethereum account which is being modified.
//
// The usage pattern is as follows:
// - First you need to obtain a state object.
// - Account values as well as storages can be accessed and modified through the object.
// - Finally, call commit to return the changes of storage trie and update account data.
type stateObject struct {
	db       *StateDB
	address  common.Address      // address of ethereum account
	addrHash common.Hash         // hash of ethereum address of the account
	origin   *types.StateAccount // Account original data without any change applied, nil means it was not existent
	data     types.StateAccount  // Account data with all mutations applied in the scope of block

	// Write caches.
	trie Trie // storage trie, which becomes non-nil on first access
	code Code // contract bytecode, which gets set when code is loaded

	sharedOriginStorage *sync.Map // Point to the entry of the stateObject in sharedPool
	originStorage       Storage   // Storage cache of original entries to dedup rewrites
	pendingStorage      Storage   // Storage entries that need to be flushed to disk, at the end of an entire block
	dirtyStorage        Storage   // Storage entries that have been modified in the current transaction execution, reset for every transaction

	// Cache flags.
	dirtyCode bool // true if the code was updated

	// Flag whether the account was marked as self-destructed. The self-destructed account
	// is still accessible in the scope of same transaction.
	selfDestructed bool

	// Flag whether the account was marked as deleted. A self-destructed account
	// or an account that is considered as empty will be marked as deleted at
	// the end of transaction and no longer accessible anymore.
	deleted bool

	// Flag whether the object was created in the current transaction
	created bool
}

// empty returns whether the account is considered empty.
func (s *stateObject) empty() bool {
	return s.data.Nonce == 0 && s.data.Balance.Sign() == 0 && bytes.Equal(s.data.CodeHash, types.EmptyCodeHash.Bytes())
}

// newObject creates a state object.
func newObject(db *StateDB, address common.Address, acct *types.StateAccount) *stateObject {
	origin := acct
	if acct == nil {
		acct = types.NewEmptyStateAccount()
	}
	var storageMap *sync.Map
	// Check whether the storage exist in pool, new originStorage if not exist
	if db != nil && db.storagePool != nil {
		storageMap = db.GetStorage(address)
	}

	return &stateObject{
		db:                  db,
		address:             address,
		addrHash:            crypto.Keccak256Hash(address[:]),
		origin:              origin,
		data:                *acct,
		sharedOriginStorage: storageMap,
		originStorage:       make(Storage),
		pendingStorage:      make(Storage),
		dirtyStorage:        make(Storage),
	}
}

// EncodeRLP implements rlp.Encoder.
func (s *stateObject) EncodeRLP(w io.Writer) error {
	return rlp.Encode(w, &s.data)
}

func (s *stateObject) markSelfdestructed() {
	s.selfDestructed = true
}

func (s *stateObject) touch() {
	s.db.journal.append(touchChange{
		account: &s.address,
	})
	if s.address == ripemd {
		// Explicitly put it in the dirty-cache, which is otherwise generated from
		// flattened journals.
		s.db.journal.dirty(s.address)
	}
}

// getTrie returns the associated storage trie. The trie will be opened
// if it's not loaded previously. An error will be returned if trie can't
// be loaded.
func (s *stateObject) getTrie() (Trie, error) {
	if s.trie == nil {
		// Try fetching from prefetcher first
<<<<<<< HEAD
		// We don't prefetch empty tries
		// prefetcher := s.db.prefetcher
		// if s.data.Root != emptyRoot && prefetcher != nil {
		// When the miner is creating the pending state, there is no
		// prefetcher
		// s.trie = prefetcher.trie(s.data.Root)
		// }
		// if s.trie == nil {
		var err error
		s.trie, err = db.OpenStorageTrie(s.addrHash, s.data.Root)
		if err != nil {
			s.trie, _ = db.OpenStorageTrie(s.addrHash, common.Hash{})
			s.setError(fmt.Errorf("can't create storage trie: %v", err))
		}
=======
		// if s.data.Root != types.EmptyRootHash && s.db.prefetcher != nil {
		// When the miner is creating the pending state, there is no prefetcher
		//	s.trie = s.db.prefetcher.trie(s.addrHash, s.data.Root)
		// }
		// if s.trie == nil {
		tr, err := s.db.db.OpenStorageTrie(s.db.originalRoot, s.address, s.data.Root)
		if err != nil {
			return nil, err
		}
		s.trie = tr
>>>>>>> 5e74ea65
		// }
	}
	return s.trie, nil
}

// GetState retrieves a value from the account storage trie.
func (s *stateObject) GetState(key common.Hash) common.Hash {
	// If we have a dirty value for this state entry, return it
	value, dirty := s.dirtyStorage[key]
	if dirty {
		return value
	}
	// Otherwise return the entry's original value
	return s.GetCommittedState(key)
}

func (s *stateObject) getOriginStorage(key common.Hash) (common.Hash, bool) {
	if value, cached := s.originStorage[key]; cached {
		return value, true
	}
	// if L1 cache miss, try to get it from shared pool
	if s.sharedOriginStorage != nil {
		val, ok := s.sharedOriginStorage.Load(key)
		if !ok {
			return common.Hash{}, false
		}
		storage := val.(common.Hash)
		s.originStorage[key] = storage
		return storage, true
	}
	return common.Hash{}, false
}

func (s *stateObject) setOriginStorage(key common.Hash, value common.Hash) {
	if s.db.writeOnSharedStorage && s.sharedOriginStorage != nil {
		s.sharedOriginStorage.Store(key, value)
	}
	s.originStorage[key] = value
}

// GetCommittedState retrieves a value from the committed account storage trie.
func (s *stateObject) GetCommittedState(key common.Hash) common.Hash {
	// If we have a pending write or clean cached, return that
	if value, pending := s.pendingStorage[key]; pending {
		return value
	}

	if value, cached := s.getOriginStorage(key); cached {
		return value
	}
	// If the object was destructed in *this* block (and potentially resurrected),
	// the storage has been cleared out, and we should *not* consult the previous
	// database about any storage values. The only possible alternatives are:
	//   1) resurrect happened, and new slot values were set -- those should
	//      have been handles via pendingStorage above.
	//   2) we don't have new values, and can deliver empty response back
	if _, destructed := s.db.stateObjectsDestruct[s.address]; destructed {
		return common.Hash{}
	}
	// If no live objects are available, attempt to use snapshots
	var (
		enc   []byte
		err   error
		value common.Hash
	)
	if s.db.snap != nil {
		start := time.Now()
		enc, err = s.db.snap.Storage(s.addrHash, crypto.Keccak256Hash(key.Bytes()))
		if metrics.EnabledExpensive {
			s.db.SnapshotStorageReads += time.Since(start)
		}
		if len(enc) > 0 {
			_, content, _, err := rlp.Split(enc)
			if err != nil {
				s.db.setError(err)
			}
			value.SetBytes(content)
		}
	}
	// If the snapshot is unavailable or reading from it fails, load from the database.
	if s.db.snap == nil || err != nil {
		start := time.Now()
		tr, err := s.getTrie()
		if err != nil {
			s.db.setError(err)
			return common.Hash{}
		}
		val, err := tr.GetStorage(s.address, key.Bytes())
		if metrics.EnabledExpensive {
			s.db.StorageReads += time.Since(start)
		}
		if err != nil {
			s.db.setError(err)
			return common.Hash{}
		}
		value.SetBytes(val)
	}
	s.setOriginStorage(key, value)
	return value
}

// SetState updates a value in account storage.
func (s *stateObject) SetState(key, value common.Hash) {
	// If the new value is the same as old, don't set
	prev := s.GetState(key)
	if prev == value {
		return
	}
	// New value is different, update and journal the change
	s.db.journal.append(storageChange{
		account:  &s.address,
		key:      key,
		prevalue: prev,
	})
	s.setState(key, value)
}

func (s *stateObject) setState(key, value common.Hash) {
	s.dirtyStorage[key] = value
}

// finalise moves all dirty storage slots into the pending area to be hashed or
// committed later. It is invoked at the end of every transaction.
func (s *stateObject) finalise(prefetch bool) {
	slotsToPrefetch := make([][]byte, 0, len(s.dirtyStorage))
	for key, value := range s.dirtyStorage {
		s.pendingStorage[key] = value
		if value != s.originStorage[key] {
			slotsToPrefetch = append(slotsToPrefetch, common.CopyBytes(key[:])) // Copy needed for closure
		}
	}
	if s.db.prefetcher != nil && prefetch && len(slotsToPrefetch) > 0 && s.data.Root != types.EmptyRootHash {
		s.db.prefetcher.prefetch(s.addrHash, s.data.Root, s.address, slotsToPrefetch)
	}
	if len(s.dirtyStorage) > 0 {
		s.dirtyStorage = make(Storage)
	}
}

// updateTrie writes cached storage modifications into the object's storage trie.
// It will return nil if the trie has not been loaded and no changes have been
// made. An error will be returned if the trie can't be loaded/updated correctly.
func (s *stateObject) updateTrie() (Trie, error) {
	// Make sure all dirty slots are finalized into the pending storage area
	s.finalise(false) // Don't prefetch anymore, pull directly if need be
	if len(s.pendingStorage) == 0 {
		return s.trie, nil
	}
	// Track the amount of time wasted on updating the storage trie
	if metrics.EnabledExpensive {
		defer func(start time.Time) {
			s.db.MetricsMux.Lock()
			s.db.StorageUpdates += time.Since(start)
			s.db.MetricsMux.Unlock()
		}(time.Now())
	}
	// The snapshot storage map for the object
	var (
		storage map[common.Hash][]byte
		origin  map[common.Hash][]byte
		hasher  = crypto.NewKeccakState()
	)
	tr, err := s.getTrie()
	if err != nil {
		s.db.setError(err)
		return nil, err
	}
	// Insert all the pending updates into the trie
	usedStorage := make([][]byte, 0, len(s.pendingStorage))
	dirtyStorage := make(map[common.Hash][]byte)
	for key, value := range s.pendingStorage {
		// Skip noop changes, persist actual changes
		if value == s.originStorage[key] {
			continue
		}
		var v []byte
		if value != (common.Hash{}) {
			value := value
			v = common.TrimLeftZeroes(value[:])
		}
		dirtyStorage[key] = v
	}
	var wg sync.WaitGroup
	wg.Add(1)
	go func() {
		defer wg.Done()
		for key, value := range dirtyStorage {
			if len(value) == 0 {
				if err := tr.DeleteStorage(s.address, key[:]); err != nil {
					s.db.setError(err)
				}
				s.db.StorageDeleted += 1
			} else {
				if err := tr.UpdateStorage(s.address, key[:], value); err != nil {
					s.db.setError(err)
				}
				s.db.StorageUpdated += 1
			}
			// Cache the items for preloading
			usedStorage = append(usedStorage, common.CopyBytes(key[:]))
		}
	}()
	// If state snapshotting is active, cache the data til commit
	wg.Add(1)
	go func() {
		defer wg.Done()
		s.db.StorageMux.Lock()
		// The snapshot storage map for the object
		storage = s.db.storages[s.addrHash]
		if storage == nil {
			storage = make(map[common.Hash][]byte, len(dirtyStorage))
			s.db.storages[s.addrHash] = storage
		}
		// Cache the original value of mutated storage slots
		origin = s.db.storagesOrigin[s.address]
		if origin == nil {
			origin = make(map[common.Hash][]byte)
			s.db.storagesOrigin[s.address] = origin
		}
		s.db.StorageMux.Unlock()
		for key, value := range dirtyStorage {
			khash := crypto.HashData(hasher, key[:])

			// rlp-encoded value to be used by the snapshot
			var snapshotVal []byte
			if len(value) != 0 {
				snapshotVal, _ = rlp.EncodeToBytes(value)
			}
			storage[khash] = snapshotVal // snapshotVal will be nil if it's deleted

			// Track the original value of slot only if it's mutated first time
			prev := s.originStorage[key]
			s.originStorage[key] = common.BytesToHash(value) // fill back left zeroes by BytesToHash
			if _, ok := origin[khash]; !ok {
				if prev == (common.Hash{}) {
					origin[khash] = nil // nil if it was not present previously
				} else {
					// Encoding []byte cannot fail, ok to ignore the error.
					b, _ := rlp.EncodeToBytes(common.TrimLeftZeroes(prev[:]))
					origin[khash] = b
				}
			}
		}
	}()
	wg.Wait()

	if s.db.prefetcher != nil {
		s.db.prefetcher.used(s.addrHash, s.data.Root, usedStorage)
	}

	if len(s.pendingStorage) > 0 {
		s.pendingStorage = make(Storage)
	}
	return tr, nil
}

// UpdateRoot sets the trie root to the current root hash of. An error
// will be returned if trie root hash is not computed correctly.
func (s *stateObject) updateRoot() {
	// If node runs in no trie mode, set root to empty.
	defer func() {
		if s.db.db.NoTries() {
			s.data.Root = types.EmptyRootHash
		}
	}()

	tr, err := s.updateTrie()
	if err != nil {
		return
	}
	// If nothing changed, don't bother with hashing anything
	if tr == nil {
		return
	}
	// Track the amount of time wasted on hashing the storage trie
	if metrics.EnabledExpensive {
		defer func(start time.Time) {
			s.db.MetricsMux.Lock()
			s.db.StorageHashes += time.Since(start)
			s.db.MetricsMux.Unlock()
		}(time.Now())
	}
	s.data.Root = tr.Hash()
}

// commit returns the changes made in storage trie and updates the account data.
func (s *stateObject) commit() (*trienode.NodeSet, error) {
	tr, err := s.updateTrie()
	if err != nil {
		return nil, err
	}
	// If nothing changed, don't bother with committing anything
	if tr == nil {
		s.origin = s.data.Copy()
		return nil, nil
	}
	// Track the amount of time wasted on committing the storage trie
	if metrics.EnabledExpensive {
		defer func(start time.Time) { s.db.StorageCommits += time.Since(start) }(time.Now())
	}
	root, nodes, err := tr.Commit(false)
	if err != nil {
		return nil, err
	}
	s.data.Root = root

	// Update original account data after commit
	s.origin = s.data.Copy()
	return nodes, nil
}

// AddBalance adds amount to s's balance.
// It is used to add funds to the destination account of a transfer.
func (s *stateObject) AddBalance(amount *big.Int) {
	// EIP161: We must check emptiness for the objects such that the account
	// clearing (0,0,0 objects) can take effect.
	if amount.Sign() == 0 {
		if s.empty() {
			s.touch()
		}
		return
	}
	s.SetBalance(new(big.Int).Add(s.Balance(), amount))
}

// SubBalance removes amount from s's balance.
// It is used to remove funds from the origin account of a transfer.
func (s *stateObject) SubBalance(amount *big.Int) {
	if amount.Sign() == 0 {
		return
	}
	s.SetBalance(new(big.Int).Sub(s.Balance(), amount))
}

func (s *stateObject) SetBalance(amount *big.Int) {
	s.db.journal.append(balanceChange{
		account: &s.address,
		prev:    new(big.Int).Set(s.data.Balance),
	})
	s.setBalance(amount)
}

func (s *stateObject) setBalance(amount *big.Int) {
	s.data.Balance = amount
}

func (s *stateObject) deepCopy(db *StateDB) *stateObject {
	obj := &stateObject{
		db:       db,
		address:  s.address,
		addrHash: s.addrHash,
		origin:   s.origin,
		data:     s.data,
	}
	if s.trie != nil {
		obj.trie = db.db.CopyTrie(s.trie)
	}
	obj.code = s.code
	obj.dirtyStorage = s.dirtyStorage.Copy()
	obj.originStorage = s.originStorage.Copy()
	obj.pendingStorage = s.pendingStorage.Copy()
	obj.selfDestructed = s.selfDestructed
	obj.dirtyCode = s.dirtyCode
	obj.deleted = s.deleted
	return obj
}

//
// Attribute accessors
//

// Address returns the address of the contract/account
func (s *stateObject) Address() common.Address {
	return s.address
}

// Code returns the contract code associated with this object, if any.
func (s *stateObject) Code() []byte {
	if s.code != nil {
		return s.code
	}
	if bytes.Equal(s.CodeHash(), types.EmptyCodeHash.Bytes()) {
		return nil
	}
	code, err := s.db.db.ContractCode(s.address, common.BytesToHash(s.CodeHash()))
	if err != nil {
		s.db.setError(fmt.Errorf("can't load code hash %x: %v", s.CodeHash(), err))
	}
	s.code = code
	return code
}

// CodeSize returns the size of the contract code associated with this object,
// or zero if none. This method is an almost mirror of Code, but uses a cache
// inside the database to avoid loading codes seen recently.
func (s *stateObject) CodeSize() int {
	if s.code != nil {
		return len(s.code)
	}
	if bytes.Equal(s.CodeHash(), types.EmptyCodeHash.Bytes()) {
		return 0
	}
	size, err := s.db.db.ContractCodeSize(s.address, common.BytesToHash(s.CodeHash()))
	if err != nil {
		s.db.setError(fmt.Errorf("can't load code size %x: %v", s.CodeHash(), err))
	}
	return size
}

func (s *stateObject) SetCode(codeHash common.Hash, code []byte) {
	prevcode := s.Code()
	s.db.journal.append(codeChange{
		account:  &s.address,
		prevhash: s.CodeHash(),
		prevcode: prevcode,
	})
	s.setCode(codeHash, code)
}

func (s *stateObject) setCode(codeHash common.Hash, code []byte) {
	s.code = code
	s.data.CodeHash = codeHash[:]
	s.dirtyCode = true
}

func (s *stateObject) SetNonce(nonce uint64) {
	s.db.journal.append(nonceChange{
		account: &s.address,
		prev:    s.data.Nonce,
	})
	s.setNonce(nonce)
}

func (s *stateObject) setNonce(nonce uint64) {
	s.data.Nonce = nonce
}

func (s *stateObject) CodeHash() []byte {
	return s.data.CodeHash
}

func (s *stateObject) Balance() *big.Int {
	return s.data.Balance
}

func (s *stateObject) Nonce() uint64 {
	return s.data.Nonce
}<|MERGE_RESOLUTION|>--- conflicted
+++ resolved
@@ -149,22 +149,6 @@
 func (s *stateObject) getTrie() (Trie, error) {
 	if s.trie == nil {
 		// Try fetching from prefetcher first
-<<<<<<< HEAD
-		// We don't prefetch empty tries
-		// prefetcher := s.db.prefetcher
-		// if s.data.Root != emptyRoot && prefetcher != nil {
-		// When the miner is creating the pending state, there is no
-		// prefetcher
-		// s.trie = prefetcher.trie(s.data.Root)
-		// }
-		// if s.trie == nil {
-		var err error
-		s.trie, err = db.OpenStorageTrie(s.addrHash, s.data.Root)
-		if err != nil {
-			s.trie, _ = db.OpenStorageTrie(s.addrHash, common.Hash{})
-			s.setError(fmt.Errorf("can't create storage trie: %v", err))
-		}
-=======
 		// if s.data.Root != types.EmptyRootHash && s.db.prefetcher != nil {
 		// When the miner is creating the pending state, there is no prefetcher
 		//	s.trie = s.db.prefetcher.trie(s.addrHash, s.data.Root)
@@ -175,7 +159,6 @@
 			return nil, err
 		}
 		s.trie = tr
->>>>>>> 5e74ea65
 		// }
 	}
 	return s.trie, nil
