--- conflicted
+++ resolved
@@ -252,27 +252,10 @@
 		return g.Config
 	case ghash == params.MainnetGenesisHash:
 		return params.MainnetChainConfig
-<<<<<<< HEAD
-	case ghash == params.RopstenGenesisHash:
-		return params.RopstenChainConfig
-	case ghash == params.SepoliaGenesisHash:
-		return params.SepoliaChainConfig
-	case ghash == params.RinkebyGenesisHash:
-		return params.RinkebyChainConfig
-	case ghash == params.GoerliGenesisHash:
-		return params.GoerliChainConfig
 	case ghash == params.CoreGenesisHash:
 		return params.CoreChainConfig
 	case ghash == params.BuffaloGenesisHash:
 		return params.BuffaloChainConfig
-=======
-	case ghash == params.BSCGenesisHash:
-		return params.BSCChainConfig
-	case ghash == params.ChapelGenesisHash:
-		return params.ChapelChainConfig
->>>>>>> 48aaee69
-	case ghash == params.RialtoGenesisHash:
-		return params.RialtoChainConfig
 	default:
 		return params.AllEthashProtocolChanges
 	}
