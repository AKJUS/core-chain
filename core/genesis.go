// Copyright 2014 The go-ethereum Authors
// This file is part of the go-ethereum library.
//
// The go-ethereum library is free software: you can redistribute it and/or modify
// it under the terms of the GNU Lesser General Public License as published by
// the Free Software Foundation, either version 3 of the License, or
// (at your option) any later version.
//
// The go-ethereum library is distributed in the hope that it will be useful,
// but WITHOUT ANY WARRANTY; without even the implied warranty of
// MERCHANTABILITY or FITNESS FOR A PARTICULAR PURPOSE. See the
// GNU Lesser General Public License for more details.
//
// You should have received a copy of the GNU Lesser General Public License
// along with the go-ethereum library. If not, see <http://www.gnu.org/licenses/>.

package core

import (
	"bytes"
	"encoding/hex"
	"encoding/json"
	"errors"
	"fmt"
	"math/big"
	"strings"

	"github.com/ethereum/go-ethereum/common"
	"github.com/ethereum/go-ethereum/common/hexutil"
	"github.com/ethereum/go-ethereum/common/math"
	"github.com/ethereum/go-ethereum/core/rawdb"
	"github.com/ethereum/go-ethereum/core/state"
	"github.com/ethereum/go-ethereum/core/types"
	"github.com/ethereum/go-ethereum/crypto"
	"github.com/ethereum/go-ethereum/ethdb"
	"github.com/ethereum/go-ethereum/log"
	"github.com/ethereum/go-ethereum/params"
	"github.com/ethereum/go-ethereum/rlp"
	"github.com/ethereum/go-ethereum/trie"
)

//go:generate go run github.com/fjl/gencodec -type Genesis -field-override genesisSpecMarshaling -out gen_genesis.go
//go:generate go run github.com/fjl/gencodec -type GenesisAccount -field-override genesisAccountMarshaling -out gen_genesis_account.go

var errGenesisNoConfig = errors.New("genesis has no chain configuration")

// Genesis specifies the header fields, state of a genesis block. It also defines hard
// fork switch-over blocks through the chain configuration.
type Genesis struct {
	Config     *params.ChainConfig `json:"config"`
	Nonce      uint64              `json:"nonce"`
	Timestamp  uint64              `json:"timestamp"`
	ExtraData  []byte              `json:"extraData"`
	GasLimit   uint64              `json:"gasLimit"   gencodec:"required"`
	Difficulty *big.Int            `json:"difficulty" gencodec:"required"`
	Mixhash    common.Hash         `json:"mixHash"`
	Coinbase   common.Address      `json:"coinbase"`
	Alloc      GenesisAlloc        `json:"alloc"      gencodec:"required"`

	// These fields are used for consensus tests. Please don't use them
	// in actual genesis blocks.
	Number        uint64      `json:"number"`
	GasUsed       uint64      `json:"gasUsed"`
	ParentHash    common.Hash `json:"parentHash"`
	BaseFee       *big.Int    `json:"baseFeePerGas"`           // EIP-1559
	ExcessBlobGas *uint64     `json:"excessBlobGas,omitempty"` // EIP-4844, TODO(Nathan): remove tag `omitempty` after cancun fork
	BlobGasUsed   *uint64     `json:"blobGasUsed,omitempty"`   // EIP-4844, TODO(Nathan): remove tag `omitempty` after cancun fork
}

func ReadGenesis(db ethdb.Database) (*Genesis, error) {
	var genesis Genesis
	stored := rawdb.ReadCanonicalHash(db, 0)
	if (stored == common.Hash{}) {
		return nil, fmt.Errorf("invalid genesis hash in database: %x", stored)
	}
	blob := rawdb.ReadGenesisStateSpec(db, stored)
	if blob == nil {
		return nil, errors.New("genesis state missing from db")
	}
	if len(blob) != 0 {
		if err := genesis.Alloc.UnmarshalJSON(blob); err != nil {
			return nil, fmt.Errorf("could not unmarshal genesis state json: %s", err)
		}
	}
	genesis.Config = rawdb.ReadChainConfig(db, stored)
	if genesis.Config == nil {
		return nil, errors.New("genesis config missing from db")
	}
	genesisBlock := rawdb.ReadBlock(db, stored, 0)
	if genesisBlock == nil {
		return nil, errors.New("genesis block missing from db")
	}
	genesisHeader := genesisBlock.Header()
	genesis.Nonce = genesisHeader.Nonce.Uint64()
	genesis.Timestamp = genesisHeader.Time
	genesis.ExtraData = genesisHeader.Extra
	genesis.GasLimit = genesisHeader.GasLimit
	genesis.Difficulty = genesisHeader.Difficulty
	genesis.Mixhash = genesisHeader.MixDigest
	genesis.Coinbase = genesisHeader.Coinbase
	genesis.BaseFee = genesisHeader.BaseFee
	genesis.ExcessBlobGas = genesisHeader.ExcessBlobGas
	genesis.BlobGasUsed = genesisHeader.BlobGasUsed

	return &genesis, nil
}

// GenesisAlloc specifies the initial state that is part of the genesis block.
type GenesisAlloc map[common.Address]GenesisAccount

func (ga *GenesisAlloc) UnmarshalJSON(data []byte) error {
	m := make(map[common.UnprefixedAddress]GenesisAccount)
	if err := json.Unmarshal(data, &m); err != nil {
		return err
	}
	*ga = make(GenesisAlloc)
	for addr, a := range m {
		(*ga)[common.Address(addr)] = a
	}
	return nil
}

// hash computes the state root according to the genesis specification.
func (ga *GenesisAlloc) hash() (common.Hash, error) {
	// Create an ephemeral in-memory database for computing hash,
	// all the derived states will be discarded to not pollute disk.
	db := state.NewDatabase(rawdb.NewMemoryDatabase())
	statedb, err := state.New(types.EmptyRootHash, db, nil)
	if err != nil {
		return common.Hash{}, err
	}
	for addr, account := range *ga {
		statedb.AddBalance(addr, account.Balance)
		statedb.SetCode(addr, account.Code)
		statedb.SetNonce(addr, account.Nonce)
		for key, value := range account.Storage {
			statedb.SetState(addr, key, value)
		}
	}
	statedb.IntermediateRoot(false)
	root, _, err := statedb.Commit(0, nil)
	return root, err
}

// flush is very similar with hash, but the main difference is all the generated
// states will be persisted into the given database. Also, the genesis state
// specification will be flushed as well.
func (ga *GenesisAlloc) flush(db ethdb.Database, triedb *trie.Database, blockhash common.Hash) error {
	trieConfig := triedb.Config()
	if trieConfig != nil {
		trieConfig.NoTries = false
	}
	statedb, err := state.New(types.EmptyRootHash, state.NewDatabaseWithNodeDB(db, triedb), nil)
	if err != nil {
		return err
	}
	for addr, account := range *ga {
		statedb.AddBalance(addr, account.Balance)
		statedb.SetCode(addr, account.Code)
		statedb.SetNonce(addr, account.Nonce)
		for key, value := range account.Storage {
			statedb.SetState(addr, key, value)
		}
	}
	statedb.IntermediateRoot(false)
	root, _, err := statedb.Commit(0, nil)
	if err != nil {
		return err
	}
	// Commit newly generated states into disk if it's not empty.
	if root != types.EmptyRootHash {
		if err := triedb.Commit(root, true); err != nil {
			return err
		}
	}
	// Marshal the genesis state specification and persist.
	blob, err := json.Marshal(ga)
	if err != nil {
		return err
	}
	rawdb.WriteGenesisStateSpec(db, blockhash, blob)
	return nil
}

// CommitGenesisState loads the stored genesis state with the given block
// hash and commits it into the provided trie database.
func CommitGenesisState(db ethdb.Database, triedb *trie.Database, blockhash common.Hash) error {
	var alloc GenesisAlloc
	blob := rawdb.ReadGenesisStateSpec(db, blockhash)
	if len(blob) != 0 {
		if err := alloc.UnmarshalJSON(blob); err != nil {
			return err
		}
	} else {
		// Genesis allocation is missing and there are several possibilities:
		// the node is legacy which doesn't persist the genesis allocation or
		// the persisted allocation is just lost.
		// - supported networks(mainnet, testnets), recover with defined allocations
		// - private network, can't recover
		var genesis *Genesis
		switch blockhash {
		case params.BSCGenesisHash:
			genesis = DefaultBSCGenesisBlock()
		}
		if genesis != nil {
			alloc = genesis.Alloc
		} else {
			return errors.New("not found")
		}
	}
	return alloc.flush(db, triedb, blockhash)
}

// GenesisAccount is an account in the state of the genesis block.
type GenesisAccount struct {
	Code       []byte                      `json:"code,omitempty"`
	Storage    map[common.Hash]common.Hash `json:"storage,omitempty"`
	Balance    *big.Int                    `json:"balance" gencodec:"required"`
	Nonce      uint64                      `json:"nonce,omitempty"`
	PrivateKey []byte                      `json:"secretKey,omitempty"` // for tests
}

// field type overrides for gencodec
type genesisSpecMarshaling struct {
	Nonce         math.HexOrDecimal64
	Timestamp     math.HexOrDecimal64
	ExtraData     hexutil.Bytes
	GasLimit      math.HexOrDecimal64
	GasUsed       math.HexOrDecimal64
	Number        math.HexOrDecimal64
	Difficulty    *math.HexOrDecimal256
	Alloc         map[common.UnprefixedAddress]GenesisAccount
	BaseFee       *math.HexOrDecimal256
	ExcessBlobGas *math.HexOrDecimal64
	BlobGasUsed   *math.HexOrDecimal64
}

type genesisAccountMarshaling struct {
	Code       hexutil.Bytes
	Balance    *math.HexOrDecimal256
	Nonce      math.HexOrDecimal64
	Storage    map[storageJSON]storageJSON
	PrivateKey hexutil.Bytes
}

// storageJSON represents a 256 bit byte array, but allows less than 256 bits when
// unmarshaling from hex.
type storageJSON common.Hash

func (h *storageJSON) UnmarshalText(text []byte) error {
	text = bytes.TrimPrefix(text, []byte("0x"))
	if len(text) > 64 {
		return fmt.Errorf("too many hex characters in storage key/value %q", text)
	}
	offset := len(h) - len(text)/2 // pad on the left
	if _, err := hex.Decode(h[offset:], text); err != nil {
		return fmt.Errorf("invalid hex storage key/value %q", text)
	}
	return nil
}

func (h storageJSON) MarshalText() ([]byte, error) {
	return hexutil.Bytes(h[:]).MarshalText()
}

// GenesisMismatchError is raised when trying to overwrite an existing
// genesis block with an incompatible one.
type GenesisMismatchError struct {
	Stored, New common.Hash
}

func (e *GenesisMismatchError) Error() string {
	return fmt.Sprintf("database contains incompatible genesis (have %x, new %x)", e.Stored, e.New)
}

// ChainOverrides contains the changes to chain config
// Typically, these modifications involve hardforks that are not enabled on the BSC mainnet, intended for testing purposes.
type ChainOverrides struct {
	OverrideShanghai *uint64
	OverrideKepler   *uint64
	OverrideCancun   *uint64
	OverrideVerkle   *uint64
}

// SetupGenesisBlock writes or updates the genesis block in db.
// The block that will be used is:
//
//	                     genesis == nil       genesis != nil
//	                  +------------------------------------------
//	db has no genesis |  main-net default  |  genesis
//	db has genesis    |  from DB           |  genesis (if compatible)
//
// The stored chain configuration will be updated if it is compatible (i.e. does not
// specify a fork block below the local head block). In case of a conflict, the
// error is a *params.ConfigCompatError and the new, unwritten config is returned.
//
// The returned chain configuration is never nil.
func SetupGenesisBlock(db ethdb.Database, triedb *trie.Database, genesis *Genesis) (*params.ChainConfig, common.Hash, error) {
	return SetupGenesisBlockWithOverride(db, triedb, genesis, nil)
}

func SetupGenesisBlockWithOverride(db ethdb.Database, triedb *trie.Database, genesis *Genesis, overrides *ChainOverrides) (*params.ChainConfig, common.Hash, error) {
	if genesis != nil && genesis.Config == nil {
		return params.AllEthashProtocolChanges, common.Hash{}, errGenesisNoConfig
	}
	applyOverrides := func(config *params.ChainConfig) {
		if config != nil {
			if overrides != nil && overrides.OverrideShanghai != nil {
				config.ShanghaiTime = overrides.OverrideShanghai
			}
			if overrides != nil && overrides.OverrideKepler != nil {
				config.KeplerTime = overrides.OverrideKepler
			}
			if overrides != nil && overrides.OverrideCancun != nil {
				config.CancunTime = overrides.OverrideCancun
			}
			if overrides != nil && overrides.OverrideVerkle != nil {
				config.VerkleTime = overrides.OverrideVerkle
			}
		}
	}
	// Just commit the new block if there is no stored genesis block.
	stored := rawdb.ReadCanonicalHash(db, 0)
	if (stored == common.Hash{}) {
		if genesis == nil {
			log.Info("Writing default BSC mainnet genesis block")
			genesis = DefaultBSCGenesisBlock()
		} else {
			log.Info("Writing custom genesis block")
		}
		block, err := genesis.Commit(db, triedb)
		if err != nil {
			return genesis.Config, common.Hash{}, err
		}
		applyOverrides(genesis.Config)
		log.Info("genesis block hash", "hash", block.Hash())
		return genesis.Config, block.Hash(), nil
	}
	// The genesis block is present(perhaps in ancient database) while the
	// state database is not initialized yet. It can happen that the node
	// is initialized with an external ancient store. Commit genesis state
	// in this case.
	header := rawdb.ReadHeader(db, stored, 0)
	if header.Root != types.EmptyRootHash && !triedb.Initialized(header.Root) {
		if genesis == nil {
			genesis = DefaultBSCGenesisBlock()
		}
		// Ensure the stored genesis matches with the given one.
		hash := genesis.ToBlock().Hash()
		if hash != stored {
			return genesis.Config, hash, &GenesisMismatchError{stored, hash}
		}
		block, err := genesis.Commit(db, triedb)
		if err != nil {
			return genesis.Config, hash, err
		}
		applyOverrides(genesis.Config)
		return genesis.Config, block.Hash(), nil
	}
	// Check whether the genesis block is already written.
	if genesis != nil {
		hash := genesis.ToBlock().Hash()
		if hash != stored {
			return genesis.Config, hash, &GenesisMismatchError{stored, hash}
		}
	}
	// Get the existing chain configuration.
	newcfg := genesis.configOrDefault(stored)
	applyOverrides(newcfg)
	if err := newcfg.CheckConfigForkOrder(); err != nil {
		return newcfg, common.Hash{}, err
	}
	storedcfg := rawdb.ReadChainConfig(db, stored)
	if storedcfg == nil {
		log.Warn("Found genesis block without chain config")
		rawdb.WriteChainConfig(db, stored, newcfg)
		return newcfg, stored, nil
	}
<<<<<<< HEAD
	// Special case: don't change the existing config of a non-mainnet chain if no new
	// config is supplied. These chains would get AllProtocolChanges (and a compat error)
	// if we just continued here.
	// The full node of two Core testnets may run without genesis file after been inited.
	if genesis == nil && stored != params.MainnetGenesisHash &&
		stored != params.BuffaloGenesisHash && stored != params.CoreGenesisHash {
		return storedcfg, stored, nil
=======
	storedData, _ := json.Marshal(storedcfg)
	// Special case: if a private network is being used (no genesis and also no
	// mainnet hash in the database), we must not apply the `configOrDefault`
	// chain config as that would be AllProtocolChanges (applying any new fork
	// on top of an existing private network genesis block). In that case, only
	// apply the overrides.
	if genesis == nil && stored != params.MainnetGenesisHash &&
		stored != params.ChapelGenesisHash && stored != params.RialtoGenesisHash && stored != params.BSCGenesisHash {
		newcfg = storedcfg
		applyOverrides(newcfg)
>>>>>>> 5e74ea65
	}
	// Check config compatibility and write the config. Compatibility errors
	// are returned to the caller unless we're already at block zero.
	head := rawdb.ReadHeadHeader(db)
	if head == nil {
		return newcfg, stored, errors.New("missing head header")
	}
	compatErr := storedcfg.CheckCompatible(newcfg, head.Number.Uint64(), head.Time)
	if compatErr != nil && ((head.Number.Uint64() != 0 && compatErr.RewindToBlock != 0) || (head.Time != 0 && compatErr.RewindToTime != 0)) {
		return newcfg, stored, compatErr
	}
	// Don't overwrite if the old is identical to the new
	if newData, _ := json.Marshal(newcfg); !bytes.Equal(storedData, newData) {
		rawdb.WriteChainConfig(db, stored, newcfg)
	}
	return newcfg, stored, nil
}

// LoadChainConfig retrieves the predefined chain configuration for the built-in network.
// For non-built-in networks, it first attempts to load the stored chain configuration from the database.
// If the configuration is not present, it returns the configuration specified in the provided genesis specification.
func LoadChainConfig(db ethdb.Database, genesis *Genesis) (*params.ChainConfig, common.Hash, error) {
	// Load the stored chain config from the database. It can be nil
	// in case the database is empty. Notably, we only care about the
	// chain config corresponds to the canonical chain.
	stored := rawdb.ReadCanonicalHash(db, 0)
	if stored != (common.Hash{}) {
		builtInConf := params.GetBuiltInChainConfig(stored)
		if builtInConf != nil {
			return builtInConf, stored, nil
		}
<<<<<<< HEAD
	}
}

// Hard fork block height specified in config.toml has higher priority, but
// if it is not specified in config.toml, use the default height in code.
func (g *Genesis) configOrDefault(ghash common.Hash) *params.ChainConfig {
	var defaultConfig *params.ChainConfig
	switch {
	case ghash == params.MainnetGenesisHash:
		return params.MainnetChainConfig
	case ghash == params.CoreGenesisHash:
		return params.CoreChainConfig
	case ghash == params.BuffaloGenesisHash:
		return params.BuffaloChainConfig
	default:
		if g != nil {
			// it could be a custom config for QA test, just return
			return g.Config
=======
		storedcfg := rawdb.ReadChainConfig(db, stored)
		if storedcfg != nil {
			return storedcfg, stored, nil
>>>>>>> 5e74ea65
		}
	}
<<<<<<< HEAD

	g.setDefaultBlockValues(defaultConfig)

	// CORE Satoshi set up
	if g.Config.Satoshi == nil {
		g.Config.Satoshi = defaultConfig.Satoshi
	} else {
		if g.Config.Satoshi.Period == 0 {
			g.Config.Satoshi.Period = defaultConfig.Satoshi.Period
		}
		if g.Config.Satoshi.Epoch == 0 {
			g.Config.Satoshi.Epoch = defaultConfig.Satoshi.Epoch
=======
	// Load the config from the provided genesis specification
	if genesis != nil {
		// Reject invalid genesis spec without valid chain config
		if genesis.Config == nil {
			return nil, common.Hash{}, errGenesisNoConfig
		}
		// If the canonical genesis header is present, but the chain
		// config is missing(initialize the empty leveldb with an
		// external ancient chain segment), ensure the provided genesis
		// is matched.
		if stored != (common.Hash{}) && genesis.ToBlock().Hash() != stored {
			return nil, common.Hash{}, &GenesisMismatchError{stored, genesis.ToBlock().Hash()}
>>>>>>> 5e74ea65
		}
		return genesis.Config, stored, nil
	}
	// There is no stored chain config and no new config provided,
	// In this case the default chain config(mainnet) will be used
	return params.BSCChainConfig, params.BSCGenesisHash, nil
}

func (g *Genesis) configOrDefault(ghash common.Hash) *params.ChainConfig {
	conf := params.GetBuiltInChainConfig(ghash)
	if conf != nil {
		return conf
	}
	if g != nil {
		return g.Config // it could be a custom config for QA test, just return
	}
	return params.AllEthashProtocolChanges
}

// ToBlock returns the genesis block according to genesis specification.
func (g *Genesis) ToBlock() *types.Block {
	root, err := g.Alloc.hash()
	if err != nil {
		panic(err)
	}
	head := &types.Header{
		Number:     new(big.Int).SetUint64(g.Number),
		Nonce:      types.EncodeNonce(g.Nonce),
		Time:       g.Timestamp,
		ParentHash: g.ParentHash,
		Extra:      g.ExtraData,
		GasLimit:   g.GasLimit,
		GasUsed:    g.GasUsed,
		BaseFee:    g.BaseFee,
		Difficulty: g.Difficulty,
		MixDigest:  g.Mixhash,
		Coinbase:   g.Coinbase,
		Root:       root,
	}
	if g.GasLimit == 0 {
		head.GasLimit = params.GenesisGasLimit
	}
	if g.Difficulty == nil && g.Mixhash == (common.Hash{}) {
		head.Difficulty = params.GenesisDifficulty
	}
	if g.Config != nil && g.Config.IsLondon(common.Big0) {
		if g.BaseFee != nil {
			head.BaseFee = g.BaseFee
		} else {
			head.BaseFee = new(big.Int).SetUint64(params.InitialBaseFee)
		}
	}
	var withdrawals []*types.Withdrawal
	if conf := g.Config; conf != nil {
		num := big.NewInt(int64(g.Number))
		if conf.Parlia == nil && conf.IsShanghai(num, g.Timestamp) {
			head.WithdrawalsHash = &types.EmptyWithdrawalsHash
			withdrawals = make([]*types.Withdrawal, 0)
		}
		if conf.IsCancun(num, g.Timestamp) {
			head.ExcessBlobGas = g.ExcessBlobGas
			head.BlobGasUsed = g.BlobGasUsed
			if head.ExcessBlobGas == nil {
				head.ExcessBlobGas = new(uint64)
			}
			if head.BlobGasUsed == nil {
				head.BlobGasUsed = new(uint64)
			}
		}
	}
	return types.NewBlock(head, nil, nil, nil, trie.NewStackTrie(nil)).WithWithdrawals(withdrawals)
}

// Commit writes the block and state of a genesis specification to the database.
// The block is committed as the canonical head block.
func (g *Genesis) Commit(db ethdb.Database, triedb *trie.Database) (*types.Block, error) {
	block := g.ToBlock()
	if block.Number().Sign() != 0 {
		return nil, errors.New("can't commit genesis block with number > 0")
	}
	config := g.Config
	if config == nil {
		config = params.AllEthashProtocolChanges
	}
	if err := config.CheckConfigForkOrder(); err != nil {
		return nil, err
	}
	if config.Clique != nil && len(block.Extra()) < 32+crypto.SignatureLength {
		return nil, errors.New("can't start clique chain without signers")
	}
	// All the checks has passed, flush the states derived from the genesis
	// specification as well as the specification itself into the provided
	// database.
	if err := g.Alloc.flush(db, triedb, block.Hash()); err != nil {
		return nil, err
	}
	rawdb.WriteTd(db, block.Hash(), block.NumberU64(), block.Difficulty())
	rawdb.WriteBlock(db, block)
	rawdb.WriteReceipts(db, block.Hash(), block.NumberU64(), nil)
	rawdb.WriteCanonicalHash(db, block.Hash(), block.NumberU64())
	rawdb.WriteHeadBlockHash(db, block.Hash())
	rawdb.WriteHeadFastBlockHash(db, block.Hash())
	rawdb.WriteHeadHeaderHash(db, block.Hash())
	rawdb.WriteChainConfig(db, block.Hash(), config)
	return block, nil
}

// MustCommit writes the genesis block and state to db, panicking on error.
// The block is committed as the canonical head block.
func (g *Genesis) MustCommit(db ethdb.Database, triedb *trie.Database) *types.Block {
	block, err := g.Commit(db, triedb)
	if err != nil {
		panic(err)
	}
	return block
}

// DefaultGenesisBlock returns the Ethereum main net genesis block.
func DefaultGenesisBlock() *Genesis {
	return &Genesis{
		Config:     params.MainnetChainConfig,
		Nonce:      66,
		ExtraData:  hexutil.MustDecode("0x11bbe8db4e347b4e8c937c1c8370e4b5ed33adb3db69cbdb7a38e1e50b1b82fa"),
		GasLimit:   5000,
		Difficulty: big.NewInt(17179869184),
		Alloc:      decodePrealloc(mainnetAllocData),
	}
}

// DefaultBSCGenesisBlock returns the BSC mainnet genesis block.
func DefaultBSCGenesisBlock() *Genesis {
	alloc := decodePrealloc(bscMainnetAllocData)
	return &Genesis{
		Config:     params.BSCChainConfig,
		Nonce:      0,
		ExtraData:  hexutil.MustDecode("0x00000000000000000000000000000000000000000000000000000000000000002a7cdd959bfe8d9487b2a43b33565295a698f7e26488aa4d1955ee33403f8ccb1d4de5fb97c7ade29ef9f4360c606c7ab4db26b016007d3ad0ab86a0ee01c3b1283aa067c58eab4709f85e99d46de5fe685b1ded8013785d6623cc18d214320b6bb6475978f3adfc719c99674c072166708589033e2d9afec2be4ec20253b8642161bc3f444f53679c1f3d472f7be8361c80a4c1e7e9aaf001d0877f1cfde218ce2fd7544e0b2cc94692d4a704debef7bcb61328b8f7166496996a7da21cf1f1b04d9b3e26a3d0772d4c407bbe49438ed859fe965b140dcf1aab71a96bbad7cf34b5fa511d8e963dbba288b1960e75d64430b3230294d12c6ab2aac5c2cd68e80b16b581ea0a6e3c511bbd10f4519ece37dc24887e11b55d7ae2f5b9e386cd1b50a4550696d957cb4900f03a82012708dafc9e1b880fd083b32182b869be8e0922b81f8e175ffde54d797fe11eb03f9e3bf75f1d68bf0b8b6fb4e317a0f9d6f03eaf8ce6675bc60d8c4d90829ce8f72d0163c1d5cf348a862d55063035e7a025f4da968de7e4d7e4004197917f4070f1d6caa02bbebaebb5d7e581e4b66559e635f805ff0000000000000000000000000000000000000000000000000000000000000000000000000000000000000000000000000000000000000000000000000000000000"),
		GasLimit:   40000000,
		Difficulty: big.NewInt(1),
		Mixhash:    common.Hash(hexutil.MustDecode("0x0000000000000000000000000000000000000000000000000000000000000000")),
		Coinbase:   common.HexToAddress("0xffffFFFfFFffffffffffffffFfFFFfffFFFfFFfE"),
		Timestamp:  0x5e9da7ce,
		Alloc:      alloc,
	}
}

// DefaultChapelGenesisBlock returns the BSC mainnet genesis block.
func DefaultChapelGenesisBlock() *Genesis {
	alloc := decodePrealloc(bscChapelAllocData)
	return &Genesis{
		Config:     params.ChapelChainConfig,
		Nonce:      0,
		ExtraData:  hexutil.MustDecode("0x00000000000000000000000000000000000000000000000000000000000000001284214b9b9c85549ab3d2b972df0deef66ac2c9b71b214cb885500844365e95cd9942c7276e7fd8a2959d3f95eae5dc7d70144ce1b73b403b7eb6e0980a75ecd1309ea12fa2ed87a8744fbfc9b863d535552c16704d214347f29fa77f77da6d75d7c752f474cf03cceff28abc65c9cbae594f725c80e12d0000000000000000000000000000000000000000000000000000000000000000000000000000000000000000000000000000000000000000000000000000000000"),
		GasLimit:   40000000,
		Difficulty: big.NewInt(1),
		Mixhash:    common.Hash(hexutil.MustDecode("0x0000000000000000000000000000000000000000000000000000000000000000")),
		Coinbase:   common.HexToAddress("0xffffFFFfFFffffffffffffffFfFFFfffFFFfFFfE"),
		Timestamp:  0x5e9da7ce,
		Alloc:      alloc,
	}
}

// DeveloperGenesisBlock returns the 'geth --dev' genesis block.
func DeveloperGenesisBlock(gasLimit uint64, faucet common.Address) *Genesis {
	// Override the default period to the user requested one
	config := *params.AllDevChainProtocolChanges

	// Assemble and return the genesis with the precompiles and faucet pre-funded
	return &Genesis{
		Config:     &config,
		GasLimit:   gasLimit,
		BaseFee:    big.NewInt(params.InitialBaseFee),
		Difficulty: big.NewInt(0),
		Alloc: map[common.Address]GenesisAccount{
			common.BytesToAddress([]byte{1}): {Balance: big.NewInt(1)}, // ECRecover
			common.BytesToAddress([]byte{2}): {Balance: big.NewInt(1)}, // SHA256
			common.BytesToAddress([]byte{3}): {Balance: big.NewInt(1)}, // RIPEMD
			common.BytesToAddress([]byte{4}): {Balance: big.NewInt(1)}, // Identity
			common.BytesToAddress([]byte{5}): {Balance: big.NewInt(1)}, // ModExp
			common.BytesToAddress([]byte{6}): {Balance: big.NewInt(1)}, // ECAdd
			common.BytesToAddress([]byte{7}): {Balance: big.NewInt(1)}, // ECScalarMul
			common.BytesToAddress([]byte{8}): {Balance: big.NewInt(1)}, // ECPairing
			common.BytesToAddress([]byte{9}): {Balance: big.NewInt(1)}, // BLAKE2b
			faucet:                           {Balance: new(big.Int).Sub(new(big.Int).Lsh(big.NewInt(1), 256), big.NewInt(9))},
		},
	}
}

func decodePrealloc(data string) GenesisAlloc {
	var p []struct {
		Addr    *big.Int
		Balance *big.Int
		Misc    *struct {
			Nonce uint64
			Code  []byte
			Slots []struct {
				Key common.Hash
				Val common.Hash
			}
		} `rlp:"optional"`
	}
	if err := rlp.NewStream(strings.NewReader(data), 0).Decode(&p); err != nil {
		panic(err)
	}
	ga := make(GenesisAlloc, len(p))
	for _, account := range p {
		acc := GenesisAccount{Balance: account.Balance}
		if account.Misc != nil {
			acc.Nonce = account.Misc.Nonce
			acc.Code = account.Misc.Code

			acc.Storage = make(map[common.Hash]common.Hash)
			for _, slot := range account.Misc.Slots {
				acc.Storage[slot.Key] = slot.Val
			}
		}
		ga[common.BigToAddress(account.Addr)] = acc
	}
	return ga
}<|MERGE_RESOLUTION|>--- conflicted
+++ resolved
@@ -199,8 +199,8 @@
 		// - private network, can't recover
 		var genesis *Genesis
 		switch blockhash {
-		case params.BSCGenesisHash:
-			genesis = DefaultBSCGenesisBlock()
+		case params.COREGenesisHash:
+			genesis = DefaultCOREGenesisBlock()
 		}
 		if genesis != nil {
 			alloc = genesis.Alloc
@@ -324,7 +324,7 @@
 	if (stored == common.Hash{}) {
 		if genesis == nil {
 			log.Info("Writing default BSC mainnet genesis block")
-			genesis = DefaultBSCGenesisBlock()
+			genesis = DefaultCOREGenesisBlock()
 		} else {
 			log.Info("Writing custom genesis block")
 		}
@@ -343,7 +343,7 @@
 	header := rawdb.ReadHeader(db, stored, 0)
 	if header.Root != types.EmptyRootHash && !triedb.Initialized(header.Root) {
 		if genesis == nil {
-			genesis = DefaultBSCGenesisBlock()
+			genesis = DefaultCOREGenesisBlock()
 		}
 		// Ensure the stored genesis matches with the given one.
 		hash := genesis.ToBlock().Hash()
@@ -376,15 +376,6 @@
 		rawdb.WriteChainConfig(db, stored, newcfg)
 		return newcfg, stored, nil
 	}
-<<<<<<< HEAD
-	// Special case: don't change the existing config of a non-mainnet chain if no new
-	// config is supplied. These chains would get AllProtocolChanges (and a compat error)
-	// if we just continued here.
-	// The full node of two Core testnets may run without genesis file after been inited.
-	if genesis == nil && stored != params.MainnetGenesisHash &&
-		stored != params.BuffaloGenesisHash && stored != params.CoreGenesisHash {
-		return storedcfg, stored, nil
-=======
 	storedData, _ := json.Marshal(storedcfg)
 	// Special case: if a private network is being used (no genesis and also no
 	// mainnet hash in the database), we must not apply the `configOrDefault`
@@ -392,10 +383,9 @@
 	// on top of an existing private network genesis block). In that case, only
 	// apply the overrides.
 	if genesis == nil && stored != params.MainnetGenesisHash &&
-		stored != params.ChapelGenesisHash && stored != params.RialtoGenesisHash && stored != params.BSCGenesisHash {
+		stored != params.BuffaloGenesisHash && stored != params.COREGenesisHash {
 		newcfg = storedcfg
 		applyOverrides(newcfg)
->>>>>>> 5e74ea65
 	}
 	// Check config compatibility and write the config. Compatibility errors
 	// are returned to the caller unless we're already at block zero.
@@ -427,46 +417,11 @@
 		if builtInConf != nil {
 			return builtInConf, stored, nil
 		}
-<<<<<<< HEAD
-	}
-}
-
-// Hard fork block height specified in config.toml has higher priority, but
-// if it is not specified in config.toml, use the default height in code.
-func (g *Genesis) configOrDefault(ghash common.Hash) *params.ChainConfig {
-	var defaultConfig *params.ChainConfig
-	switch {
-	case ghash == params.MainnetGenesisHash:
-		return params.MainnetChainConfig
-	case ghash == params.CoreGenesisHash:
-		return params.CoreChainConfig
-	case ghash == params.BuffaloGenesisHash:
-		return params.BuffaloChainConfig
-	default:
-		if g != nil {
-			// it could be a custom config for QA test, just return
-			return g.Config
-=======
 		storedcfg := rawdb.ReadChainConfig(db, stored)
 		if storedcfg != nil {
 			return storedcfg, stored, nil
->>>>>>> 5e74ea65
-		}
-	}
-<<<<<<< HEAD
-
-	g.setDefaultBlockValues(defaultConfig)
-
-	// CORE Satoshi set up
-	if g.Config.Satoshi == nil {
-		g.Config.Satoshi = defaultConfig.Satoshi
-	} else {
-		if g.Config.Satoshi.Period == 0 {
-			g.Config.Satoshi.Period = defaultConfig.Satoshi.Period
-		}
-		if g.Config.Satoshi.Epoch == 0 {
-			g.Config.Satoshi.Epoch = defaultConfig.Satoshi.Epoch
-=======
+		}
+	}
 	// Load the config from the provided genesis specification
 	if genesis != nil {
 		// Reject invalid genesis spec without valid chain config
@@ -479,13 +434,12 @@
 		// is matched.
 		if stored != (common.Hash{}) && genesis.ToBlock().Hash() != stored {
 			return nil, common.Hash{}, &GenesisMismatchError{stored, genesis.ToBlock().Hash()}
->>>>>>> 5e74ea65
 		}
 		return genesis.Config, stored, nil
 	}
 	// There is no stored chain config and no new config provided,
 	// In this case the default chain config(mainnet) will be used
-	return params.BSCChainConfig, params.BSCGenesisHash, nil
+	return params.COREChainConfig, params.COREGenesisHash, nil
 }
 
 func (g *Genesis) configOrDefault(ghash common.Hash) *params.ChainConfig {
@@ -535,7 +489,7 @@
 	var withdrawals []*types.Withdrawal
 	if conf := g.Config; conf != nil {
 		num := big.NewInt(int64(g.Number))
-		if conf.Parlia == nil && conf.IsShanghai(num, g.Timestamp) {
+		if conf.Satoshi == nil && conf.IsShanghai(num, g.Timestamp) {
 			head.WithdrawalsHash = &types.EmptyWithdrawalsHash
 			withdrawals = make([]*types.Withdrawal, 0)
 		}
@@ -609,27 +563,27 @@
 	}
 }
 
-// DefaultBSCGenesisBlock returns the BSC mainnet genesis block.
-func DefaultBSCGenesisBlock() *Genesis {
-	alloc := decodePrealloc(bscMainnetAllocData)
+// DefaultCOREGenesisBlock returns the CORE mainnet genesis block.
+func DefaultCOREGenesisBlock() *Genesis {
+	alloc := decodePrealloc(coreMainnetAllocData)
 	return &Genesis{
-		Config:     params.BSCChainConfig,
+		Config:     params.COREChainConfig,
 		Nonce:      0,
-		ExtraData:  hexutil.MustDecode("0x00000000000000000000000000000000000000000000000000000000000000002a7cdd959bfe8d9487b2a43b33565295a698f7e26488aa4d1955ee33403f8ccb1d4de5fb97c7ade29ef9f4360c606c7ab4db26b016007d3ad0ab86a0ee01c3b1283aa067c58eab4709f85e99d46de5fe685b1ded8013785d6623cc18d214320b6bb6475978f3adfc719c99674c072166708589033e2d9afec2be4ec20253b8642161bc3f444f53679c1f3d472f7be8361c80a4c1e7e9aaf001d0877f1cfde218ce2fd7544e0b2cc94692d4a704debef7bcb61328b8f7166496996a7da21cf1f1b04d9b3e26a3d0772d4c407bbe49438ed859fe965b140dcf1aab71a96bbad7cf34b5fa511d8e963dbba288b1960e75d64430b3230294d12c6ab2aac5c2cd68e80b16b581ea0a6e3c511bbd10f4519ece37dc24887e11b55d7ae2f5b9e386cd1b50a4550696d957cb4900f03a82012708dafc9e1b880fd083b32182b869be8e0922b81f8e175ffde54d797fe11eb03f9e3bf75f1d68bf0b8b6fb4e317a0f9d6f03eaf8ce6675bc60d8c4d90829ce8f72d0163c1d5cf348a862d55063035e7a025f4da968de7e4d7e4004197917f4070f1d6caa02bbebaebb5d7e581e4b66559e635f805ff0000000000000000000000000000000000000000000000000000000000000000000000000000000000000000000000000000000000000000000000000000000000"),
-		GasLimit:   40000000,
+		ExtraData:  hexutil.MustDecode("0x00000000000000000000000000000000000000000000000000000000000000004121f067b0f5135d77c29b2b329e8cb1bd96c9607f461f8a1c35edecd6816e76eb2e84eb661751eefd806ab93db5742944b7b50ce759e5eee5f6fe507ef3a94ad1c443481fb3d86829355ca90477f8b567d1ad48f91e131413bd0b04e823f3ae4f81e8533fb42cab4416024dc1b4c9e21b9acd0dfcef35f63511e3b8ac7336b99517d324145e9b5bb33e08a4729f39a54304fcc6ec279684c71491a385d7b9aef44a785fd9f23f0abd443541386e71356ce619dc2efd3cf0733421aec3e4202480d0a90bd1575149613b0f519ada008cb99b6130e89122ba416bf159c0925eeb800ff6ba4695ded61562a10102152b5f19e3c7d7e69f273f3f91c060bb438a007f6fc33ce127f110d172a0c4c6209fe045dd71781e8fe9d4f778dc4a199a440dbe9f16d1e13e185bb179b3b70000000000000000000000000000000000000000000000000000000000000000000000000000000000000000000000000000000000000000000000000000000000"),
+		GasLimit:   0x2625a00,
 		Difficulty: big.NewInt(1),
 		Mixhash:    common.Hash(hexutil.MustDecode("0x0000000000000000000000000000000000000000000000000000000000000000")),
 		Coinbase:   common.HexToAddress("0xffffFFFfFFffffffffffffffFfFFFfffFFFfFFfE"),
-		Timestamp:  0x5e9da7ce,
+		Timestamp:  0x61936E60,
 		Alloc:      alloc,
 	}
 }
 
-// DefaultChapelGenesisBlock returns the BSC mainnet genesis block.
-func DefaultChapelGenesisBlock() *Genesis {
-	alloc := decodePrealloc(bscChapelAllocData)
+// DefaultBuffaloGenesisBlock returns the CORE mainnet genesis block.
+func DefaultBuffaloGenesisBlock() *Genesis {
+	alloc := decodePrealloc(coreBuffaloAllocData)
 	return &Genesis{
-		Config:     params.ChapelChainConfig,
+		Config:     params.BuffaloChainConfig,
 		Nonce:      0,
 		ExtraData:  hexutil.MustDecode("0x00000000000000000000000000000000000000000000000000000000000000001284214b9b9c85549ab3d2b972df0deef66ac2c9b71b214cb885500844365e95cd9942c7276e7fd8a2959d3f95eae5dc7d70144ce1b73b403b7eb6e0980a75ecd1309ea12fa2ed87a8744fbfc9b863d535552c16704d214347f29fa77f77da6d75d7c752f474cf03cceff28abc65c9cbae594f725c80e12d0000000000000000000000000000000000000000000000000000000000000000000000000000000000000000000000000000000000000000000000000000000000"),
 		GasLimit:   40000000,
