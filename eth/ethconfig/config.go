--- conflicted
+++ resolved
@@ -232,17 +232,8 @@
 
 // CreateConsensusEngine creates a consensus engine for the given chain configuration.
 func CreateConsensusEngine(stack *node.Node, chainConfig *params.ChainConfig, config *ethash.Config, notify []string, noverify bool, db ethdb.Database, ee *ethapi.PublicBlockChainAPI, genesisHash common.Hash) consensus.Engine {
-<<<<<<< HEAD
-	if chainConfig.Parlia != nil {
-		return parlia.New(chainConfig, db, ee, genesisHash)
-=======
-	// If proof-of-authority is requested, set it up
-	if chainConfig.Clique != nil {
-		return clique.New(chainConfig.Clique, db)
-	}
 	if chainConfig.Satoshi != nil {
 		return satoshi.New(chainConfig, db, ee, genesisHash)
->>>>>>> 0669b440
 	}
 	// If proof-of-authority is requested, set it up
 	var engine consensus.Engine
