--- conflicted
+++ resolved
@@ -32,8 +32,6 @@
 	"github.com/ethereum/go-ethereum/accounts/scwallet"
 	"github.com/ethereum/go-ethereum/accounts/usbwallet"
 	"github.com/ethereum/go-ethereum/cmd/utils"
-	"github.com/ethereum/go-ethereum/eth/catalyst"
-	"github.com/ethereum/go-ethereum/eth/downloader"
 	"github.com/ethereum/go-ethereum/eth/ethconfig"
 	"github.com/ethereum/go-ethereum/internal/ethapi"
 	"github.com/ethereum/go-ethereum/internal/flags"
@@ -56,9 +54,8 @@
 	}
 
 	configFileFlag = &cli.StringFlag{
-		Name:     "config",
-		Usage:    "TOML configuration file",
-		Category: flags.EthCategory,
+		Name:  "config",
+		Usage: "TOML configuration file",
 	}
 )
 
@@ -167,23 +164,15 @@
 // makeFullNode loads geth configuration and creates the Ethereum backend.
 func makeFullNode(ctx *cli.Context) (*node.Node, ethapi.Backend) {
 	stack, cfg := makeConfigNode(ctx)
-<<<<<<< HEAD
-	if ctx.GlobalIsSet(utils.OverrideBerlinFlag.Name) {
-		cfg.Eth.OverrideBerlin = new(big.Int).SetUint64(ctx.GlobalUint64(utils.OverrideBerlinFlag.Name))
-	}
-	if ctx.GlobalIsSet(utils.OverrideArrowGlacierFlag.Name) {
-		cfg.Eth.OverrideArrowGlacier = new(big.Int).SetUint64(ctx.GlobalUint64(utils.OverrideArrowGlacierFlag.Name))
-=======
 	if ctx.IsSet(utils.OverrideCancun.Name) {
 		v := ctx.Uint64(utils.OverrideCancun.Name)
 		cfg.Eth.OverrideCancun = &v
->>>>>>> bed84606
 	}
 	if ctx.IsSet(utils.OverrideVerkle.Name) {
 		v := ctx.Uint64(utils.OverrideVerkle.Name)
 		cfg.Eth.OverrideVerkle = &v
 	}
-	backend, eth := utils.RegisterEthService(stack, &cfg.Eth)
+	backend, _ := utils.RegisterEthService(stack, &cfg.Eth)
 
 	// Configure log filter RPC API.
 	filterSystem := utils.RegisterFilterAPI(stack, backend, &cfg.Eth)
@@ -198,33 +187,11 @@
 		utils.RegisterEthStatsService(stack, backend, cfg.Ethstats.URL)
 	}
 
-<<<<<<< HEAD
+	git, _ := version.VCS()
 	utils.SetupMetrics(ctx,
-		utils.EnableBuildInfo(gitCommit, gitDate),
+		utils.EnableBuildInfo(git.Commit, git.Date),
 		utils.EnableMinerInfo(ctx, cfg.Eth.Miner),
 	)
-=======
-	// Configure full-sync tester service if requested
-	if ctx.IsSet(utils.SyncTargetFlag.Name) && cfg.Eth.SyncMode == downloader.FullSync {
-		utils.RegisterFullSyncTester(stack, eth, ctx.Path(utils.SyncTargetFlag.Name))
-	}
-
-	// Start the dev mode if requested, or launch the engine API for
-	// interacting with external consensus client.
-	if ctx.IsSet(utils.DeveloperFlag.Name) {
-		simBeacon, err := catalyst.NewSimulatedBeacon(ctx.Uint64(utils.DeveloperPeriodFlag.Name), eth)
-		if err != nil {
-			utils.Fatalf("failed to register dev mode catalyst service: %v", err)
-		}
-		catalyst.RegisterSimulatedBeaconAPIs(stack, simBeacon)
-		stack.RegisterLifecycle(simBeacon)
-	} else if cfg.Eth.SyncMode != downloader.LightSync {
-		err := catalyst.Register(stack, eth)
-		if err != nil {
-			utils.Fatalf("failed to register catalyst service: %v", err)
-		}
-	}
->>>>>>> bed84606
 	return stack, backend
 }
 
