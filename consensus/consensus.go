// Copyright 2017 The go-ethereum Authors
// This file is part of the go-ethereum library.
//
// The go-ethereum library is free software: you can redistribute it and/or modify
// it under the terms of the GNU Lesser General Public License as published by
// the Free Software Foundation, either version 3 of the License, or
// (at your option) any later version.
//
// The go-ethereum library is distributed in the hope that it will be useful,
// but WITHOUT ANY WARRANTY; without even the implied warranty of
// MERCHANTABILITY or FITNESS FOR A PARTICULAR PURPOSE. See the
// GNU Lesser General Public License for more details.
//
// You should have received a copy of the GNU Lesser General Public License
// along with the go-ethereum library. If not, see <http://www.gnu.org/licenses/>.

// Package consensus implements different Ethereum consensus engines.
package consensus

import (
	"math/big"
	"time"

	"github.com/ethereum/go-ethereum/common"
	"github.com/ethereum/go-ethereum/core/state"
	"github.com/ethereum/go-ethereum/core/types"
	"github.com/ethereum/go-ethereum/params"
	"github.com/ethereum/go-ethereum/rpc"
)

var (
	SystemAddress = common.HexToAddress("0xffffFFFfFFffffffffffffffFfFFFfffFFFfFFfE")
)

// ChainHeaderReader defines a small collection of methods needed to access the local
// blockchain during header verification.
type ChainHeaderReader interface {
	// Config retrieves the blockchain's chain configuration.
	Config() *params.ChainConfig

	// CurrentHeader retrieves the current header from the local chain.
	CurrentHeader() *types.Header

	// GetHeader retrieves a block header from the database by hash and number.
	GetHeader(hash common.Hash, number uint64) *types.Header

	// GetHeaderByNumber retrieves a block header from the database by number.
	GetHeaderByNumber(number uint64) *types.Header

	// GetHeaderByHash retrieves a block header from the database by its hash.
	GetHeaderByHash(hash common.Hash) *types.Header

	// GetTd retrieves the total difficulty from the database by hash and number.
	GetTd(hash common.Hash, number uint64) *big.Int

	// GetHighestVerifiedHeader retrieves the highest header verified.
	GetHighestVerifiedHeader() *types.Header
}

type VotePool interface {
	FetchVoteByBlockHash(blockHash common.Hash) []*types.VoteEnvelope
}

// ChainReader defines a small collection of methods needed to access the local
// blockchain during header and/or uncle verification.
type ChainReader interface {
	ChainHeaderReader

	// GetBlock retrieves a block from the database by hash and number.
	GetBlock(hash common.Hash, number uint64) *types.Block
}

// Engine is an algorithm agnostic consensus engine.
type Engine interface {
	// Author retrieves the Ethereum address of the account that minted the given
	// block, which may be different from the header's coinbase if a consensus
	// engine is based on signatures.
	Author(header *types.Header) (common.Address, error)

	// VerifyHeader checks whether a header conforms to the consensus rules of a
	// given engine.
	VerifyHeader(chain ChainHeaderReader, header *types.Header) error

	// VerifyHeaders is similar to VerifyHeader, but verifies a batch of headers
	// concurrently. The method returns a quit channel to abort the operations and
	// a results channel to retrieve the async verifications (the order is that of
	// the input slice).
	VerifyHeaders(chain ChainHeaderReader, headers []*types.Header) (chan<- struct{}, <-chan error)

	// VerifyUncles verifies that the given block's uncles conform to the consensus
	// rules of a given engine.
	VerifyUncles(chain ChainReader, block *types.Block) error

	// Prepare initializes the consensus fields of a block header according to the
	// rules of a particular engine. The changes are executed inline.
	Prepare(chain ChainHeaderReader, header *types.Header) error

<<<<<<< HEAD
	BeforePackTx(chain ChainHeaderReader, header *types.Header, state *state.StateDB, txs *[]*types.Transaction,
		uncles []*types.Header, receipts *[]*types.Receipt) error

	BeforeValidateTx(chain ChainHeaderReader, header *types.Header, state *state.StateDB, txs *[]*types.Transaction,
		uncles []*types.Header, receipts *[]*types.Receipt, systemTxs *[]*types.Transaction, usedGas *uint64) error

	// Finalize runs any post-transaction state modifications (e.g. block rewards)
	// but does not assemble the block.
=======
	// Finalize runs any post-transaction state modifications (e.g. block rewards
	// or process withdrawals) but does not assemble the block.
>>>>>>> 5e74ea65
	//
	// Note: The state database might be updated to reflect any consensus rules
	// that happen at finalization (e.g. block rewards).
	Finalize(chain ChainHeaderReader, header *types.Header, state *state.StateDB, txs *[]*types.Transaction,
		uncles []*types.Header, withdrawals []*types.Withdrawal, receipts *[]*types.Receipt, systemTxs *[]*types.Transaction, usedGas *uint64) error

	// FinalizeAndAssemble runs any post-transaction state modifications (e.g. block
	// rewards or process withdrawals) and assembles the final block.
	//
	// Note: The block header and state database might be updated to reflect any
	// consensus rules that happen at finalization (e.g. block rewards).
	FinalizeAndAssemble(chain ChainHeaderReader, header *types.Header, state *state.StateDB, txs []*types.Transaction,
		uncles []*types.Header, receipts []*types.Receipt, withdrawals []*types.Withdrawal) (*types.Block, []*types.Receipt, error)

	// Seal generates a new sealing request for the given input block and pushes
	// the result into the given channel.
	//
	// Note, the method returns immediately and will send the result async. More
	// than one result may also be returned depending on the consensus algorithm.
	Seal(chain ChainHeaderReader, block *types.Block, results chan<- *types.Block, stop <-chan struct{}) error

	// SealHash returns the hash of a block prior to it being sealed.
	SealHash(header *types.Header) common.Hash

	// CalcDifficulty is the difficulty adjustment algorithm. It returns the difficulty
	// that a new block should have.
	CalcDifficulty(chain ChainHeaderReader, time uint64, parent *types.Header) *big.Int

	// APIs returns the RPC APIs this consensus engine provides.
	APIs(chain ChainHeaderReader) []rpc.API

	// Delay returns the max duration the miner can commit txs
	Delay(chain ChainReader, header *types.Header, leftOver *time.Duration) *time.Duration

	// Close terminates any background threads maintained by the consensus engine.
	Close() error
}

// PoW is a consensus engine based on proof-of-work.
type PoW interface {
	Engine

	// Hashrate returns the current mining hashrate of a PoW consensus engine.
	Hashrate() float64
}

type PoSA interface {
	Engine

	IsSystemTransaction(tx *types.Transaction, header *types.Header) (bool, error)
	IsSystemContract(to *common.Address) bool
	EnoughDistance(chain ChainReader, header *types.Header) bool
	IsLocalBlock(header *types.Header) bool
	GetJustifiedNumberAndHash(chain ChainHeaderReader, headers []*types.Header) (uint64, common.Hash, error)
	GetFinalizedHeader(chain ChainHeaderReader, header *types.Header) *types.Header
	VerifyVote(chain ChainHeaderReader, vote *types.VoteEnvelope) error
	IsActiveValidatorAt(chain ChainHeaderReader, header *types.Header, checkVoteKeyFn func(bLSPublicKey *types.BLSPublicKey) bool) bool
}<|MERGE_RESOLUTION|>--- conflicted
+++ resolved
@@ -95,19 +95,14 @@
 	// rules of a particular engine. The changes are executed inline.
 	Prepare(chain ChainHeaderReader, header *types.Header) error
 
-<<<<<<< HEAD
 	BeforePackTx(chain ChainHeaderReader, header *types.Header, state *state.StateDB, txs *[]*types.Transaction,
 		uncles []*types.Header, receipts *[]*types.Receipt) error
 
 	BeforeValidateTx(chain ChainHeaderReader, header *types.Header, state *state.StateDB, txs *[]*types.Transaction,
 		uncles []*types.Header, receipts *[]*types.Receipt, systemTxs *[]*types.Transaction, usedGas *uint64) error
 
-	// Finalize runs any post-transaction state modifications (e.g. block rewards)
-	// but does not assemble the block.
-=======
 	// Finalize runs any post-transaction state modifications (e.g. block rewards
 	// or process withdrawals) but does not assemble the block.
->>>>>>> 5e74ea65
 	//
 	// Note: The state database might be updated to reflect any consensus rules
 	// that happen at finalization (e.g. block rewards).
