// Copyright 2019 The go-ethereum Authors
// This file is part of the go-ethereum library.
//
// The go-ethereum library is free software: you can redistribute it and/or modify
// it under the terms of the GNU Lesser General Public License as published by
// the Free Software Foundation, either version 3 of the License, or
// (at your option) any later version.
//
// The go-ethereum library is distributed in the hope that it will be useful,
// but WITHOUT ANY WARRANTY; without even the implied warranty of
// MERCHANTABILITY or FITNESS FOR A PARTICULAR PURPOSE. See the
// GNU Lesser General Public License for more details.
//
// You should have received a copy of the GNU Lesser General Public License
// along with the go-ethereum library. If not, see <http://www.gnu.org/licenses/>.

package core

import (
	"context"
	"encoding/json"
	"errors"
	"fmt"
	"math/big"
	"mime"

	"github.com/ethereum/go-ethereum/accounts"
	"github.com/ethereum/go-ethereum/common"
	"github.com/ethereum/go-ethereum/common/hexutil"
	"github.com/ethereum/go-ethereum/consensus/clique"
	"github.com/ethereum/go-ethereum/consensus/satoshi"
	"github.com/ethereum/go-ethereum/core/types"
	"github.com/ethereum/go-ethereum/crypto"
	"github.com/ethereum/go-ethereum/rlp"
	"github.com/ethereum/go-ethereum/signer/core/apitypes"
)

// sign receives a request and produces a signature
//
// Note, the produced signature conforms to the secp256k1 curve R, S and V values,
// where the V value will be 27 or 28 for legacy reasons, if legacyV==true.
func (api *SignerAPI) sign(req *SignDataRequest, legacyV bool) (hexutil.Bytes, error) {
	// We make the request prior to looking up if we actually have the account, to prevent
	// account-enumeration via the API
	res, err := api.UI.ApproveSignData(req)
	if err != nil {
		return nil, err
	}
	if !res.Approved {
		return nil, ErrRequestDenied
	}
	// Look up the wallet containing the requested signer
	account := accounts.Account{Address: req.Address.Address()}
	wallet, err := api.am.Find(account)
	if err != nil {
		return nil, err
	}
	pw, err := api.lookupOrQueryPassword(account.Address,
		"Password for signing",
		fmt.Sprintf("Please enter password for signing data with account %s", account.Address.Hex()))
	if err != nil {
		return nil, err
	}
	// Sign the data with the wallet
	signature, err := wallet.SignDataWithPassphrase(account, pw, req.ContentType, req.Rawdata)
	if err != nil {
		return nil, err
	}
	if legacyV {
		signature[64] += 27 // Transform V from 0/1 to 27/28 according to the yellow paper
	}
	return signature, nil
}

// SignData signs the hash of the provided data, but does so differently
// depending on the content-type specified.
//
// Different types of validation occur.
func (api *SignerAPI) SignData(ctx context.Context, contentType string, addr common.MixedcaseAddress, data interface{}) (hexutil.Bytes, error) {
	var req, transformV, err = api.determineSignatureFormat(ctx, contentType, addr, data)
	if err != nil {
		return nil, err
	}
	signature, err := api.sign(req, transformV)
	if err != nil {
		api.UI.ShowError(err.Error())
		return nil, err
	}
	return signature, nil
}

// determineSignatureFormat determines which signature method should be used based upon the mime type
// In the cases where it matters ensure that the charset is handled. The charset
// resides in the 'params' returned as the second returnvalue from mime.ParseMediaType
// charset, ok := params["charset"]
// As it is now, we accept any charset and just treat it as 'raw'.
// This method returns the mimetype for signing along with the request
func (api *SignerAPI) determineSignatureFormat(ctx context.Context, contentType string, addr common.MixedcaseAddress, data interface{}) (*SignDataRequest, bool, error) {
	var (
		req          *SignDataRequest
		useEthereumV = true // Default to use V = 27 or 28, the legacy Ethereum format
	)
	mediaType, _, err := mime.ParseMediaType(contentType)
	if err != nil {
		return nil, useEthereumV, err
	}

	switch mediaType {
	case apitypes.IntendedValidator.Mime:
		// Data with an intended validator
		validatorData, err := UnmarshalValidatorData(data)
		if err != nil {
			return nil, useEthereumV, err
		}
		sighash, msg := SignTextValidator(validatorData)
		messages := []*apitypes.NameValueType{
			{
				Name:  "This is a request to sign data intended for a particular validator (see EIP 191 version 0)",
				Typ:   "description",
				Value: "",
			},
			{
				Name:  "Intended validator address",
				Typ:   "address",
				Value: validatorData.Address.String(),
			},
			{
				Name:  "Application-specific data",
				Typ:   "hexdata",
				Value: validatorData.Message,
			},
			{
				Name:  "Full message for signing",
				Typ:   "hexdata",
				Value: fmt.Sprintf("%#x", msg),
			},
		}
		req = &SignDataRequest{ContentType: mediaType, Rawdata: []byte(msg), Messages: messages, Hash: sighash}
	case apitypes.ApplicationClique.Mime:
		// Clique is the Ethereum PoA standard
		cliqueData, err := fromHex(data)
		if err != nil {
			return nil, useEthereumV, err
		}
		header := &types.Header{}
		if err := rlp.DecodeBytes(cliqueData, header); err != nil {
			return nil, useEthereumV, err
		}
		// Add space in the extradata to put the signature
		newExtra := make([]byte, len(header.Extra)+65)
		copy(newExtra, header.Extra)
		header.Extra = newExtra

		// Get back the rlp data, encoded by us
		sighash, cliqueRlp, err := cliqueHeaderHashAndRlp(header)
		if err != nil {
			return nil, useEthereumV, err
		}
		messages := []*apitypes.NameValueType{
			{
				Name:  "Clique header",
				Typ:   "clique",
				Value: fmt.Sprintf("clique header %d [%#x]", header.Number, header.Hash()),
			},
		}
		// Clique uses V on the form 0 or 1
		useEthereumV = false
		req = &SignDataRequest{ContentType: mediaType, Rawdata: cliqueRlp, Messages: messages, Hash: sighash}
	case apitypes.ApplicationSatoshi.Mime:
		stringData, ok := data.(string)
		if !ok {
			return nil, useEthereumV, fmt.Errorf("input for %v must be an hex-encoded string", apitypes.ApplicationSatoshi.Mime)
		}
		satoshiData, err := hexutil.Decode(stringData)
		if err != nil {
			return nil, useEthereumV, err
		}
		header := &types.Header{}
		if err := rlp.DecodeBytes(satoshiData, header); err != nil {
			return nil, useEthereumV, err
		}
		// The incoming satoshi header is already truncated, sent to us with a extradata already shortened
		if len(header.Extra) < 65 {
			// Need to add it back, to get a suitable length for hashing
			newExtra := make([]byte, len(header.Extra)+65)
			copy(newExtra, header.Extra)
			header.Extra = newExtra
		}
		// Get back the rlp data, encoded by us
		sighash, satoshiRlp, err := satoshiHeaderHashAndRlp(header, api.chainID)
		if err != nil {
			return nil, useEthereumV, err
		}
		messages := []*apitypes.NameValueType{
			{
				Name:  "Satoshi header",
				Typ:   "satoshi",
				Value: fmt.Sprintf("satoshi header %d [0x%x]", header.Number, header.Hash()),
			},
		}
		// Satoshi uses V on the form 0 or 1
		useEthereumV = false
		req = &SignDataRequest{ContentType: mediaType, Rawdata: satoshiRlp, Messages: messages, Hash: sighash}
	case apitypes.DataTyped.Mime:
		// EIP-712 conformant typed data
		var err error
		req, err = typedDataRequest(data)
		if err != nil {
			return nil, useEthereumV, err
		}
	default: // also case TextPlain.Mime:
		// Calculates an Ethereum ECDSA signature for:
		// hash = keccak256("\x19Ethereum Signed Message:\n${message length}${message}")
		// We expect input to be a hex-encoded string
		textData, err := fromHex(data)
		if err != nil {
			return nil, useEthereumV, err
		}
		sighash, msg := accounts.TextAndHash(textData)
		messages := []*apitypes.NameValueType{
			{
				Name:  "message",
				Typ:   accounts.MimetypeTextPlain,
				Value: msg,
			},
		}
		req = &SignDataRequest{ContentType: mediaType, Rawdata: []byte(msg), Messages: messages, Hash: sighash}
	}
	req.Address = addr
	req.Meta = MetadataFromContext(ctx)
	return req, useEthereumV, nil
}

// SignTextValidator signs the given message which can be further recovered
// with the given validator.
// hash = keccak256("\x19\x00"${address}${data}).
func SignTextValidator(validatorData apitypes.ValidatorData) (hexutil.Bytes, string) {
	msg := fmt.Sprintf("\x19\x00%s%s", string(validatorData.Address.Bytes()), string(validatorData.Message))
	return crypto.Keccak256([]byte(msg)), msg
}

// cliqueHeaderHashAndRlp returns the hash which is used as input for the proof-of-authority
// signing. It is the hash of the entire header apart from the 65 byte signature
// contained at the end of the extra data.
//
// The method requires the extra data to be at least 65 bytes -- the original implementation
// in clique.go panics if this is the case, thus it's been reimplemented here to avoid the panic
// and simply return an error instead
func cliqueHeaderHashAndRlp(header *types.Header) (hash, rlp []byte, err error) {
	if len(header.Extra) < 65 {
		err = fmt.Errorf("clique header extradata too short, %d < 65", len(header.Extra))
		return
	}
	rlp = clique.CliqueRLP(header)
	hash = clique.SealHash(header).Bytes()
	return hash, rlp, err
}

func satoshiHeaderHashAndRlp(header *types.Header, chainId *big.Int) (hash, rlp []byte, err error) {
	if len(header.Extra) < 65 {
		err = fmt.Errorf("clique header extradata too short, %d < 65", len(header.Extra))
		return
	}
<<<<<<< HEAD
	rlp = satoshi.SatoshiRLP(header, chainId)
	hash = satoshi.SealHash(header, chainId).Bytes()
=======
	rlp = parlia.ParliaRLP(header, chainId)
	hash = types.SealHash(header, chainId).Bytes()
>>>>>>> f0c77955
	return hash, rlp, err
}

// SignTypedData signs EIP-712 conformant typed data
// hash = keccak256("\x19${byteVersion}${domainSeparator}${hashStruct(message)}")
// It returns
// - the signature,
// - and/or any error
func (api *SignerAPI) SignTypedData(ctx context.Context, addr common.MixedcaseAddress, typedData apitypes.TypedData) (hexutil.Bytes, error) {
	signature, _, err := api.signTypedData(ctx, addr, typedData, nil)
	return signature, err
}

// signTypedData is identical to the capitalized version, except that it also returns the hash (preimage)
// - the signature preimage (hash)
func (api *SignerAPI) signTypedData(ctx context.Context, addr common.MixedcaseAddress,
	typedData apitypes.TypedData, validationMessages *apitypes.ValidationMessages) (hexutil.Bytes, hexutil.Bytes, error) {
	req, err := typedDataRequest(typedData)
	if err != nil {
		return nil, nil, err
	}
	req.Address = addr
	req.Meta = MetadataFromContext(ctx)
	if validationMessages != nil {
		req.Callinfo = validationMessages.Messages
	}
	signature, err := api.sign(req, true)
	if err != nil {
		api.UI.ShowError(err.Error())
		return nil, nil, err
	}
	return signature, req.Hash, nil
}

// fromHex tries to interpret the data as type string, and convert from
// hexadecimal to []byte
func fromHex(data any) ([]byte, error) {
	if stringData, ok := data.(string); ok {
		binary, err := hexutil.Decode(stringData)
		return binary, err
	}
	return nil, fmt.Errorf("wrong type %T", data)
}

// typeDataRequest tries to convert the data into a SignDataRequest.
func typedDataRequest(data any) (*SignDataRequest, error) {
	var typedData apitypes.TypedData
	if td, ok := data.(apitypes.TypedData); ok {
		typedData = td
	} else { // Hex-encoded data
		jsonData, err := fromHex(data)
		if err != nil {
			return nil, err
		}
		if err = json.Unmarshal(jsonData, &typedData); err != nil {
			return nil, err
		}
	}
	messages, err := typedData.Format()
	if err != nil {
		return nil, err
	}
	sighash, rawData, err := apitypes.TypedDataAndHash(typedData)
	if err != nil {
		return nil, err
	}
	return &SignDataRequest{
		ContentType: apitypes.DataTyped.Mime,
		Rawdata:     []byte(rawData),
		Messages:    messages,
		Hash:        sighash}, nil
}

// EcRecover recovers the address associated with the given sig.
// Only compatible with `text/plain`
func (api *SignerAPI) EcRecover(ctx context.Context, data hexutil.Bytes, sig hexutil.Bytes) (common.Address, error) {
	// Returns the address for the Account that was used to create the signature.
	//
	// Note, this function is compatible with eth_sign and personal_sign. As such it recovers
	// the address of:
	// hash = keccak256("\x19Ethereum Signed Message:\n${message length}${message}")
	// addr = ecrecover(hash, signature)
	//
	// Note, the signature must conform to the secp256k1 curve R, S and V values, where
	// the V value must be 27 or 28 for legacy reasons.
	//
	// https://geth.ethereum.org/docs/tools/clef/apis#account-ecrecover
	if len(sig) != 65 {
		return common.Address{}, errors.New("signature must be 65 bytes long")
	}
	if sig[64] != 27 && sig[64] != 28 {
		return common.Address{}, errors.New("invalid Ethereum signature (V is not 27 or 28)")
	}
	sig[64] -= 27 // Transform yellow paper V from 27/28 to 0/1
	hash := accounts.TextHash(data)
	rpk, err := crypto.SigToPub(hash, sig)
	if err != nil {
		return common.Address{}, err
	}
	return crypto.PubkeyToAddress(*rpk), nil
}

// UnmarshalValidatorData converts the bytes input to typed data
func UnmarshalValidatorData(data interface{}) (apitypes.ValidatorData, error) {
	raw, ok := data.(map[string]interface{})
	if !ok {
		return apitypes.ValidatorData{}, errors.New("validator input is not a map[string]interface{}")
	}
	addrBytes, err := fromHex(raw["address"])
	if err != nil {
		return apitypes.ValidatorData{}, fmt.Errorf("validator address error: %w", err)
	}
	if len(addrBytes) == 0 {
		return apitypes.ValidatorData{}, errors.New("validator address is undefined")
	}
	messageBytes, err := fromHex(raw["message"])
	if err != nil {
		return apitypes.ValidatorData{}, fmt.Errorf("message error: %w", err)
	}
	if len(messageBytes) == 0 {
		return apitypes.ValidatorData{}, errors.New("message is undefined")
	}
	return apitypes.ValidatorData{
		Address: common.BytesToAddress(addrBytes),
		Message: messageBytes,
	}, nil
}<|MERGE_RESOLUTION|>--- conflicted
+++ resolved
@@ -261,13 +261,8 @@
 		err = fmt.Errorf("clique header extradata too short, %d < 65", len(header.Extra))
 		return
 	}
-<<<<<<< HEAD
 	rlp = satoshi.SatoshiRLP(header, chainId)
 	hash = satoshi.SealHash(header, chainId).Bytes()
-=======
-	rlp = parlia.ParliaRLP(header, chainId)
-	hash = types.SealHash(header, chainId).Bytes()
->>>>>>> f0c77955
 	return hash, rlp, err
 }
 
