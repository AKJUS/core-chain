--- conflicted
+++ resolved
@@ -14,13 +14,8 @@
 
 RUN apk add --d --no-cache ca-certificates npm nodejs bash alpine-sdk
 
-<<<<<<< HEAD
 RUN git clone https://github.com/coredao-org/core-genesis-contract.git /root/genesis \
-    && rm /root/genesis/package-lock.json && cd /root/genesis && npm install
-=======
-RUN git clone https://github.com/binance-chain/bsc-genesis-contract.git /root/genesis \
     && cd /root/genesis && npm install
->>>>>>> 48aaee69
 
 COPY docker/init_holders.template /root/genesis/init_holders.template
 
