--- conflicted
+++ resolved
@@ -631,13 +631,8 @@
 				// submit sealing work here since all empty submission will be rejected
 				// by clique. Of course the advance sealing(empty submission) is disabled.
 				if (w.chainConfig.Clique != nil && w.chainConfig.Clique.Period == 0) ||
-<<<<<<< HEAD
-					(w.chainConfig.Parlia != nil && w.chainConfig.Parlia.Period == 0) {
+					(w.chainConfig.Satoshi != nil && w.chainConfig.Satoshi.Period == 0) {
 					w.commitWork(nil, true, time.Now().Unix())
-=======
-					(w.chainConfig.Satoshi != nil && w.chainConfig.Satoshi.Period == 0) {
-					w.commitNewWork(nil, true, time.Now().Unix())
->>>>>>> 0669b440
 				}
 			}
 			atomic.AddInt32(&w.newTxs, int32(len(ev.Txs)))
@@ -871,11 +866,7 @@
 	gasLimit := env.header.GasLimit
 	if env.gasPool == nil {
 		env.gasPool = new(core.GasPool).AddGas(gasLimit)
-		if w.chain.Config().IsEuler(env.header.Number) {
-			env.gasPool.SubGas(params.SystemTxsGas * 3)
-		} else {
-			env.gasPool.SubGas(params.SystemTxsGas)
-		}
+		env.gasPool.SubGas(params.SystemTxsGas)
 	}
 
 	var coalescedLogs []*types.Log
@@ -1112,19 +1103,11 @@
 	return env, nil
 }
 
-<<<<<<< HEAD
 // fillTransactions retrieves the pending transactions from the txpool and fills them
 // into the given sealing block. The transaction selection and ordering strategy can
 // be customized with the plugin in the future.
 func (w *worker) fillTransactions(interrupt *int32, env *environment) {
 	// Split the pending transactions into locals and remotes
-=======
-	err = w.engine.BeforePackTx(w.chain, env.header, env.state, &env.txs, uncles, &env.receipts)
-	if err != nil {
-		log.Error("Failed to pack system tx", "err", err)
-		return
-	}
->>>>>>> 0669b440
 	// Fill the block with all available pending transactions.
 	pending := w.eth.TxPool().Pending(true)
 	localTxs, remoteTxs := make(map[common.Address]types.Transactions), pending
@@ -1187,6 +1170,12 @@
 	// sealing in advance without waiting block execution finished.
 	if !noempty && atomic.LoadUint32(&w.noempty) == 0 {
 		w.commit(work, nil, false, start)
+	}
+	
+	err = w.engine.BeforePackTx(w.chain, work.header, work.state, &work.txs, work.unclelist(), &work.receipts)
+	if err != nil {
+		log.Error("Failed to pack system tx", "err", err)
+		return
 	}
 	// Fill pending transactions from the txpool
 	w.fillTransactions(interrupt, work)
