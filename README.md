<<<<<<< HEAD
## BNB Smart Chain

The goal of BNB Smart Chain is to bring programmability and interoperability to Binance Chain. In order to embrace the existing popular community and advanced technology, it will bring huge benefits by staying compatible with all the existing smart contracts on Ethereum and Ethereum tooling. And to achieve that, the easiest solution is to develop based on go-ethereum fork, as we respect the great work of Ethereum very much.

BNB Smart Chain starts its development based on go-ethereum fork. So you may see many toolings, binaries and also docs are based on Ethereum ones, such as the name “geth”.
=======
## Core chain

Core is an evolution of the Geth codebase. We leveraged the improvements made by the BSC team to add greater throughput and cheaper transactions by way of hard fork. Nevertheless, we differ from BSC in many ways. One preeminent difference is that Core is based on Satoshi Plus Consensus which relies on Proof of Work (PoW) alongside Delegated Proof of Stake (DPoS). With these modifications, we’re able to remain decentralized without the performance tradeoffs seen in traditional PoW consensus systems. Additionally, with our hybrid score based off of both delegated Bitcoin hash power and delegated stake, we’ve created a fluid market for validators and rewards that anyone can participate in.
>>>>>>> 0669b440

[![API Reference](
https://camo.githubusercontent.com/915b7be44ada53c290eb157634330494ebe3e30a/68747470733a2f2f676f646f632e6f72672f6769746875622e636f6d2f676f6c616e672f6764646f3f7374617475732e737667
)](https://pkg.go.dev/github.com/ethereum/go-ethereum?tab=doc)
[![Discord](https://img.shields.io/badge/discord-join%20chat-blue.svg)](https://discord.gg/coredao)

<<<<<<< HEAD
- **A self-sovereign blockchain**: Provides security and safety with elected validators.
- **EVM-compatible**: Supports all the existing Ethereum tooling along with faster finality and cheaper transaction fees.
- **Interoperable**: Comes with efficient native dual chain communication; Optimized for scaling high-performance dApps that require fast and smooth user experience.
- **Distributed with on-chain governance**: Proof of Staked Authority brings in decentralization and community participants. As the native token, BNB will serve as both the gas of smart contract execution and tokens for staking.

More details in [White Paper](https://www.bnbchain.org/en#smartChain).
=======
More details in [White Paper](https://docs.coredao.org/).
>>>>>>> 0669b440

## Key features

### Satoshi Plus Consensus

Satoshi Plus consensus combines both Proof of Work (PoW) and Delegated Proof of Stake (DPoS) to leverage the strengths of each while simultaneously ameliorating their respective shortcomings. Specifically, we leverage Bitcoin’s decentralized computing power, DPoS and unique validator election mechanisms to ensure scalability, and the resulting, multifaceted network’s security.

### Bitcoin Light Client

<<<<<<< HEAD
1. Blocks are produced by a limited set of validators.
2. Validators take turns to produce blocks in a PoA manner, similar to Ethereum's Clique consensus engine.
3. Validator set are elected in and out based on a staking based governance on Binance Chain.
4. The validator set change is relayed via a cross-chain communication mechanism.
5. Parlia consensus engine will interact with a set of [system contracts](https://docs.bnbchain.org/docs/learn/system-contract) to achieve liveness slash, revenue distributing and validator set renewing func.
=======
To achieve the cross-chain communication from Bitcoin Network to Core chain, we introduced an on-chain light client verification algorithm. It contains two parts:
>>>>>>> 0669b440

1. Stateless precompiled contract to do bitcoin header verification, coinbase transaction verification and Merkle Proof verification.
2. Stateful solidity contract to store bitcoin block hashes and headers.

<<<<<<< HEAD
To achieve the cross-chain communication from Binance Chain to Binance Smart Chain, need introduce a on-chain light client verification algorithm.
It contains two parts:

1. [Stateless Precompiled contracts](https://github.com/bnb-chain/bsc/blob/master/core/vm/contracts_lightclient.go) to do tendermint header verification and Merkle Proof verification.
2. [Stateful solidity contracts](https://github.com/bnb-chain/bsc-genesis-contract/blob/master/contracts/TendermintLightClient.sol) to store validator set and trusted appHash.  

## Native Token

BNB will run on Binance Smart Chain in the same way as ETH runs on Ethereum so that it remains as `native token` for BSC. This means, 
BNB will be used to:

1. pay `gas` to deploy or invoke Smart Contract on BSC
2. perform cross-chain operations, such as transfer token assets across Binance Smart Chain and Binance Chain.
=======
>>>>>>> 0669b440

## Building the source

Many of the below are the same as or similar to go-ethereum.

For prerequisites and detailed build instructions please read the [Installation Instructions](https://geth.ethereum.org/docs/getting-started/installing-geth).

Building `geth` requires both a Go (version 1.14 or later) and a C compiler. You can install
them using your favourite package manager. Once the dependencies are installed, run

```shell
make geth
```

or, to build the full suite of utilities:

```shell
make all
```

## Executables

The Core project comes with several wrappers/executables found in the `cmd`
directory.

|    Command    | Description                                                                                                                                                                                                                                                                                                                                                                                                                                                                                                                                          |
| :-----------: | ---------------------------------------------------------------------------------------------------------------------------------------------------------------------------------------------------------------------------------------------------------------------------------------------------------------------------------------------------------------------------------------------------------------------------------------------------------------------------------------------------------------------------------------------------- |
|  **`geth`**   | Core chain client binary. It is the entry point into the Core chain network (main-, test- or private net), capable of running as a full node (default), archive node (retaining all historical state) or a light node (retrieving data live). It has the same and more RPC and other interface as go-ethereum and can be used by other processes as a gateway into the Core chain network via JSON RPC endpoints exposed on top of HTTP, WebSocket and/or IPC transports. `geth --help` and the [CLI page](https://geth.ethereum.org/docs/fundamentals/command-line-options) for command line options.          |
|   `clef`      | Stand-alone signing tool, which can be used as a backend signer for `geth`.  |
|   `devp2p`    | Utilities to interact with nodes on the networking layer, without running a full blockchain. |
|   `abigen`    | Source code generator to convert Ethereum contract definitions into easy to use, compile-time type-safe Go packages. It operates on plain [Ethereum contract ABIs](https://docs.soliditylang.org/en/develop/abi-spec.html) with expanded functionality if the contract bytecode is also available. However, it also accepts Solidity source files, making development much more streamlined. Please see our [Native DApps](https://geth.ethereum.org/docs/developers/dapp-developer/native-bindings) page for details. |
|  `bootnode`   | Stripped down version of our Ethereum client implementation that only takes part in the network node discovery protocol, but does not run any of the higher level application protocols. It can be used as a lightweight bootstrap node to aid in finding peers in private networks.                                                                                                                                                                                                                                                                 |
|     `evm`     | Developer utility version of the EVM (Ethereum Virtual Machine) that is capable of running bytecode snippets within a configurable environment and execution mode. Its purpose is to allow isolated, fine-grained debugging of EVM opcodes (e.g. `evm --code 60ff60ff --debug run`).                                                                                                                                                                                                                                                                     |
|   `rlpdump`   | Developer utility tool to convert binary RLP ([Recursive Length Prefix](https://ethereum.org/en/developers/docs/data-structures-and-encoding/rlp/)) dumps (data encoding used by the Ethereum protocol both network as well as consensus wise) to user-friendlier hierarchical representation (e.g. `rlpdump --hex CE0183FFFFFFC4C304050583616263`).                                                                                                                                                                                                                                 |

## Running `geth`

Going through all the possible command line flags is out of scope here (please consult our
[CLI Wiki page](https://geth.ethereum.org/docs/fundamentals/command-line-options)),
but we've enumerated a few common parameter combos to get you up to speed quickly
on how you can run your own `geth` instance.

### Hardware Requirements

The hardware must meet certain requirements to run a full node. Please check [How to run a core fullnode](https://docs.coredao.org/developer/node-and-validator/how-to-run-a-core-fullnode).

```shell
$ geth console
```

This command will:

 * Start `geth` in fast sync mode (default, can be changed with the `--syncmode` flag),
   causing it to download more data in exchange for avoiding processing the entire history
   of the Core chain network, which is very CPU intensive.
 * Start up `geth`'s built-in interactive [JavaScript console](https://geth.ethereum.org/docs/interacting-with-geth/javascript-console),
   (via the trailing `console` subcommand) through which you can interact using [`web3` methods](https://web3js.readthedocs.io/en/latest/) 
   (note: the `web3` version bundled within `geth` is very old, and not up to date with official docs),
   as well as `geth`'s own [management APIs](https://geth.ethereum.org/docs/interacting-with-geth/rpc).
   This tool is optional and if you leave it out you can always attach to an already running
   `geth` instance with `geth attach`.

### A Full node on the Core test network

Steps:

<<<<<<< HEAD
1. Download the binary, config and genesis files from [release](https://github.com/bnb-chain/bsc/releases/tag/v1.1.11), or compile the binary by `make geth`. 
=======
1. Download the binary, config and genesis files from [latest release](https://github.com/coredao-org/core-chain/releases/tag/v1.0.1), or compile the binary by `make geth`. 
>>>>>>> 0669b440
2. Init genesis state: `./geth --datadir node init genesis.json`.
3. Start your fullnode: `./geth --config ./config.toml --datadir ./node`.
4. Or start a validator node: `./geth --config ./config.toml --datadir ./node -unlock ${validatorAddr} --mine --allow-insecure-unlock`. The ${validatorAddr} is the wallet account address of your running validator node. 

*Note: The default p2p port is 30311 and the RPC port is 8575 which is different from Ethereum.*

<<<<<<< HEAD
More details about [running a node](https://docs.bnbchain.org/docs/validator/fullnode) and [becoming a validator](https://docs.bnbchain.org/docs/validator/testnet/)

<!--https://docs.binance.org/smart-chain/validator/candidate.html NO SUCH FILE-->
=======
More details about [running a node](https://docs.coredao.org/developer/node-and-validator/how-to-run-a-core-fullnode) and [becoming a validator](https://docs.coredao.org/developer/node-and-validator/how-to-become-a-validator-on-core).
>>>>>>> 0669b440

*Note: Although there are some internal protective measures to prevent transactions from
crossing over between the main network and test network, you should make sure to always
use separate accounts for play-money and real-money. Unless you manually move
accounts, `geth` will by default correctly separate the two networks and will not make any
accounts available between them.*

### Configuration

As an alternative to passing the numerous flags to the `geth` binary, you can also pass a
configuration file via:

```shell
$ geth --config /path/to/your_config.toml
```

To get an idea how the file should look like you can use the `dumpconfig` subcommand to
export your existing configuration:

```shell
$ geth --your-favourite-flags dumpconfig
```

### Programmatically interfacing `geth` nodes

As a developer, sooner rather than later you'll want to start interacting with `geth` and the
Core chain network via your own programs and not manually through the console. To aid
this, `geth` has built-in support for a JSON-RPC based APIs ([standard APIs](https://eth.wiki/json-rpc/API)
and [`geth` specific APIs](https://geth.ethereum.org/docs/interacting-with-geth/rpc)).
These can be exposed via HTTP, WebSockets and IPC (UNIX sockets on UNIX based
platforms, and named pipes on Windows).

The IPC interface is enabled by default and exposes all the APIs supported by `geth`,
whereas the HTTP and WS interfaces need to manually be enabled and only expose a
subset of APIs due to security reasons. These can be turned on/off and configured as
you'd expect.

HTTP based JSON-RPC API options:

  * `--http` Enable the HTTP-RPC server
  * `--http.addr` HTTP-RPC server listening interface (default: `localhost`)
  * `--http.port` HTTP-RPC server listening port (default: `8575`)
  * `--http.api` API's offered over the HTTP-RPC interface (default: `eth,net,web3`)
  * `--http.corsdomain` Comma separated list of domains from which to accept cross origin requests (browser enforced)
  * `--ws` Enable the WS-RPC server
  * `--ws.addr` WS-RPC server listening interface (default: `localhost`)
  * `--ws.port` WS-RPC server listening port (default: `8576`)
  * `--ws.api` API's offered over the WS-RPC interface (default: `eth,net,web3`)
  * `--ws.origins` Origins from which to accept websockets requests
  * `--ipcdisable` Disable the IPC-RPC server
  * `--ipcapi` API's offered over the IPC-RPC interface (default: `admin,debug,eth,miner,net,personal,shh,txpool,web3`)
  * `--ipcpath` Filename for IPC socket/pipe within the datadir (explicit paths escape it)

You'll need to use your own programming environments' capabilities (libraries, tools, etc) to
connect via HTTP, WS or IPC to a `geth` node configured with the above flags and you'll
need to speak [JSON-RPC](https://www.jsonrpc.org/specification) on all transports. You
can reuse the same connection for multiple requests!

**Note: Please understand the security implications of opening up an HTTP/WS based
transport before doing so! Hackers on the internet are actively trying to subvert
Core chain nodes with exposed APIs! Further, all browser tabs can access locally
running web servers, so malicious web pages could try to subvert locally available
APIs!**

## Contribution

Thank you for considering to help out with the source code! We welcome contributions
from anyone on the internet, and are grateful for even the smallest of fixes!

If you'd like to contribute to Core, please fork, fix, commit and send a pull request
for the maintainers to review and merge into the main code base. If you wish to submit
more complex changes though, please check up with the core devs first on [our discord channel](https://discord.gg/coredao)
to ensure those changes are in line with the general philosophy of the project and/or get
some early feedback which can make both your efforts much lighter as well as our review
and merge procedures quick and simple.

Please make sure your contributions adhere to our coding guidelines:

 * Code must adhere to the official Go [formatting](https://golang.org/doc/effective_go.html#formatting)
   guidelines (i.e. uses [gofmt](https://golang.org/cmd/gofmt/)).
 * Code must be documented adhering to the official Go [commentary](https://golang.org/doc/effective_go.html#commentary)
   guidelines.
 * Pull requests need to be based on and opened against the `master` branch.
 * Commit messages should be prefixed with the package(s) they modify.
   * E.g. "eth, rpc: make trace configs optional"

Please see the [Developers' Guide](https://geth.ethereum.org/docs/developers)
for more details on configuring your environment, managing project dependencies, and
testing procedures.

## License

The core library (i.e. all code outside of the `cmd` directory) is licensed under the
[GNU Lesser General Public License v3.0](https://www.gnu.org/licenses/lgpl-3.0.en.html),
also included in our repository in the `COPYING.LESSER` file.

The core binaries (i.e. all code inside of the `cmd` directory) is licensed under the
[GNU General Public License v3.0](https://www.gnu.org/licenses/gpl-3.0.en.html), also
included in our repository in the `COPYING` file.<|MERGE_RESOLUTION|>--- conflicted
+++ resolved
@@ -1,30 +1,13 @@
-<<<<<<< HEAD
-## BNB Smart Chain
-
-The goal of BNB Smart Chain is to bring programmability and interoperability to Binance Chain. In order to embrace the existing popular community and advanced technology, it will bring huge benefits by staying compatible with all the existing smart contracts on Ethereum and Ethereum tooling. And to achieve that, the easiest solution is to develop based on go-ethereum fork, as we respect the great work of Ethereum very much.
-
-BNB Smart Chain starts its development based on go-ethereum fork. So you may see many toolings, binaries and also docs are based on Ethereum ones, such as the name “geth”.
-=======
 ## Core chain
 
 Core is an evolution of the Geth codebase. We leveraged the improvements made by the BSC team to add greater throughput and cheaper transactions by way of hard fork. Nevertheless, we differ from BSC in many ways. One preeminent difference is that Core is based on Satoshi Plus Consensus which relies on Proof of Work (PoW) alongside Delegated Proof of Stake (DPoS). With these modifications, we’re able to remain decentralized without the performance tradeoffs seen in traditional PoW consensus systems. Additionally, with our hybrid score based off of both delegated Bitcoin hash power and delegated stake, we’ve created a fluid market for validators and rewards that anyone can participate in.
->>>>>>> 0669b440
 
 [![API Reference](
 https://camo.githubusercontent.com/915b7be44ada53c290eb157634330494ebe3e30a/68747470733a2f2f676f646f632e6f72672f6769746875622e636f6d2f676f6c616e672f6764646f3f7374617475732e737667
 )](https://pkg.go.dev/github.com/ethereum/go-ethereum?tab=doc)
 [![Discord](https://img.shields.io/badge/discord-join%20chat-blue.svg)](https://discord.gg/coredao)
 
-<<<<<<< HEAD
-- **A self-sovereign blockchain**: Provides security and safety with elected validators.
-- **EVM-compatible**: Supports all the existing Ethereum tooling along with faster finality and cheaper transaction fees.
-- **Interoperable**: Comes with efficient native dual chain communication; Optimized for scaling high-performance dApps that require fast and smooth user experience.
-- **Distributed with on-chain governance**: Proof of Staked Authority brings in decentralization and community participants. As the native token, BNB will serve as both the gas of smart contract execution and tokens for staking.
-
-More details in [White Paper](https://www.bnbchain.org/en#smartChain).
-=======
 More details in [White Paper](https://docs.coredao.org/).
->>>>>>> 0669b440
 
 ## Key features
 
@@ -34,35 +17,11 @@
 
 ### Bitcoin Light Client
 
-<<<<<<< HEAD
-1. Blocks are produced by a limited set of validators.
-2. Validators take turns to produce blocks in a PoA manner, similar to Ethereum's Clique consensus engine.
-3. Validator set are elected in and out based on a staking based governance on Binance Chain.
-4. The validator set change is relayed via a cross-chain communication mechanism.
-5. Parlia consensus engine will interact with a set of [system contracts](https://docs.bnbchain.org/docs/learn/system-contract) to achieve liveness slash, revenue distributing and validator set renewing func.
-=======
 To achieve the cross-chain communication from Bitcoin Network to Core chain, we introduced an on-chain light client verification algorithm. It contains two parts:
->>>>>>> 0669b440
 
 1. Stateless precompiled contract to do bitcoin header verification, coinbase transaction verification and Merkle Proof verification.
 2. Stateful solidity contract to store bitcoin block hashes and headers.
 
-<<<<<<< HEAD
-To achieve the cross-chain communication from Binance Chain to Binance Smart Chain, need introduce a on-chain light client verification algorithm.
-It contains two parts:
-
-1. [Stateless Precompiled contracts](https://github.com/bnb-chain/bsc/blob/master/core/vm/contracts_lightclient.go) to do tendermint header verification and Merkle Proof verification.
-2. [Stateful solidity contracts](https://github.com/bnb-chain/bsc-genesis-contract/blob/master/contracts/TendermintLightClient.sol) to store validator set and trusted appHash.  
-
-## Native Token
-
-BNB will run on Binance Smart Chain in the same way as ETH runs on Ethereum so that it remains as `native token` for BSC. This means, 
-BNB will be used to:
-
-1. pay `gas` to deploy or invoke Smart Contract on BSC
-2. perform cross-chain operations, such as transfer token assets across Binance Smart Chain and Binance Chain.
-=======
->>>>>>> 0669b440
 
 ## Building the source
 
@@ -129,24 +88,14 @@
 
 Steps:
 
-<<<<<<< HEAD
-1. Download the binary, config and genesis files from [release](https://github.com/bnb-chain/bsc/releases/tag/v1.1.11), or compile the binary by `make geth`. 
-=======
 1. Download the binary, config and genesis files from [latest release](https://github.com/coredao-org/core-chain/releases/tag/v1.0.1), or compile the binary by `make geth`. 
->>>>>>> 0669b440
 2. Init genesis state: `./geth --datadir node init genesis.json`.
 3. Start your fullnode: `./geth --config ./config.toml --datadir ./node`.
 4. Or start a validator node: `./geth --config ./config.toml --datadir ./node -unlock ${validatorAddr} --mine --allow-insecure-unlock`. The ${validatorAddr} is the wallet account address of your running validator node. 
 
 *Note: The default p2p port is 30311 and the RPC port is 8575 which is different from Ethereum.*
 
-<<<<<<< HEAD
-More details about [running a node](https://docs.bnbchain.org/docs/validator/fullnode) and [becoming a validator](https://docs.bnbchain.org/docs/validator/testnet/)
-
-<!--https://docs.binance.org/smart-chain/validator/candidate.html NO SUCH FILE-->
-=======
 More details about [running a node](https://docs.coredao.org/developer/node-and-validator/how-to-run-a-core-fullnode) and [becoming a validator](https://docs.coredao.org/developer/node-and-validator/how-to-become-a-validator-on-core).
->>>>>>> 0669b440
 
 *Note: Although there are some internal protective measures to prevent transactions from
 crossing over between the main network and test network, you should make sure to always
